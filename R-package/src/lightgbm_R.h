--- conflicted
+++ resolved
@@ -46,37 +46,7 @@
 * \param indptr pointer to row headers
 * \param indices findex
 * \param data fvalue
-<<<<<<< HEAD
 * \param label label
-* \param nindptr number of cols in the matrix + 1
-* \param nelem number of nonzero elements in the matrix
-* \param num_row number of rows
-* \param parameters additional parameters
-* \param reference used to align bin mapper with other dataset, nullptr means not used
-* \param out created dataset
-* \return 0 when succeed, -1 when failure happens
-*/
-LIGHTGBM_C_EXPORT LGBM_SE LGBM_DatasetCreateFromCSC_R(
-  LGBM_SE indptr,
-  LGBM_SE indices,
-  LGBM_SE data,
-  LGBM_SE label,
-  LGBM_SE nindptr,
-  LGBM_SE nelem,
-  LGBM_SE num_row,
-  LGBM_SE parameters,
-  LGBM_SE reference,
-  LGBM_SE out,
-  LGBM_SE call_state
-);
-
-/*!
-* \brief create dataset from dense matrix
-* \param data matric data
-* \param label label
-* \param nrow number of rows
-* \param ncol number columns
-=======
 * \param num_indptr number of cols in the matrix + 1
 * \param nelem number of nonzero elements in the matrix
 * \param num_row number of rows
@@ -88,6 +58,7 @@
   SEXP indptr,
   SEXP indices,
   SEXP data,
+  SEXP label,
   SEXP num_indptr,
   SEXP nelem,
   SEXP num_row,
@@ -98,31 +69,20 @@
 /*!
 * \brief create Dataset from dense matrix
 * \param data matrix data
+* \param label label
 * \param num_row number of rows
 * \param num_col number columns
->>>>>>> da3465cb
 * \param parameters additional parameters
 * \param reference used to align bin mapper with other Dataset, nullptr means not used
 * \return Dataset handle
 */
-<<<<<<< HEAD
-LIGHTGBM_C_EXPORT LGBM_SE LGBM_DatasetCreateFromMat_R(
-  LGBM_SE data,
-  LGBM_SE label,
-  LGBM_SE nrow,
-  LGBM_SE ncol,
-  LGBM_SE parameters,
-  LGBM_SE reference,
-  LGBM_SE out,
-  LGBM_SE call_state
-=======
 LIGHTGBM_C_EXPORT SEXP LGBM_DatasetCreateFromMat_R(
   SEXP data,
+  SEXP label,
   SEXP num_row,
   SEXP num_col,
   SEXP parameters,
   SEXP reference
->>>>>>> da3465cb
 );
 
 /*!
