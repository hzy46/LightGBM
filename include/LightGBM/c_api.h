/*!
 * \file c_api.h
 * \copyright Copyright (c) 2016 Microsoft Corporation. All rights reserved.
 *            Licensed under the MIT License. See LICENSE file in the project root for license information.
 * \note
 * To avoid type conversion on large data, the most of our exposed interface supports both float32 and float64,
 * except the following:
 * 1. gradient and Hessian;
 * 2. current score for training and validation data.
 * .
 * The reason is that they are called frequently, and the type conversion on them may be time-cost.
 */
#ifndef LIGHTGBM_C_API_H_
#define LIGHTGBM_C_API_H_

#include <LightGBM/export.h>

#include <cstdint>
#include <cstdio>
#include <cstring>


typedef void* DatasetHandle;  /*!< \brief Handle of dataset. */
typedef void* BoosterHandle;  /*!< \brief Handle of booster. */
typedef void* FastConfigHandle; /*!< \brief Handle of FastConfig. */

#define C_API_DTYPE_FLOAT32 (0)  /*!< \brief float32 (single precision float). */
#define C_API_DTYPE_FLOAT64 (1)  /*!< \brief float64 (double precision float). */
#define C_API_DTYPE_INT32   (2)  /*!< \brief int32. */
#define C_API_DTYPE_INT64   (3)  /*!< \brief int64. */
#define C_API_DTYPE_NONE   (4)  /*!< \brief None. */

#define C_API_PREDICT_NORMAL     (0)  /*!< \brief Normal prediction, with transform (if needed). */
#define C_API_PREDICT_RAW_SCORE  (1)  /*!< \brief Predict raw score. */
#define C_API_PREDICT_LEAF_INDEX (2)  /*!< \brief Predict leaf index. */
#define C_API_PREDICT_CONTRIB    (3)  /*!< \brief Predict feature contributions (SHAP values). */

#define C_API_MATRIX_TYPE_CSR (0)  /*!< \brief CSR sparse matrix type. */
#define C_API_MATRIX_TYPE_CSC (1)  /*!< \brief CSC sparse matrix type. */

#define C_API_FEATURE_IMPORTANCE_SPLIT (0)  /*!< \brief Split type of feature importance. */
#define C_API_FEATURE_IMPORTANCE_GAIN  (1)  /*!< \brief Gain type of feature importance. */

/*!
 * \brief Get string message of the last error.
 * \return Error information
 */
LIGHTGBM_C_EXPORT const char* LGBM_GetLastError();

/*!
 * \brief Register a callback function for log redirecting.
 * \param callback The callback function to register
 * \return 0 when succeed, -1 when failure happens
 */
LIGHTGBM_C_EXPORT int LGBM_RegisterLogCallback(void (*callback)(const char*));

// --- start Dataset interface

/*!
 * \brief Load dataset from file (like LightGBM CLI version does).
 * \param filename The name of the file
 * \param parameters Additional parameters
 * \param reference Used to align bin mapper with other dataset, nullptr means isn't used
 * \param[out] out A loaded dataset
 * \return 0 when succeed, -1 when failure happens
 */
LIGHTGBM_C_EXPORT int LGBM_DatasetCreateFromFile(const char* filename,
                                                 const char* parameters,
                                                 const DatasetHandle reference,
                                                 DatasetHandle* out);

/*!
 * \brief Allocate the space for dataset and bucket feature bins according to sampled data.
 * \param sample_data Sampled data, grouped by the column
 * \param sample_indices Indices of sampled data
 * \param ncol Number of columns
 * \param num_per_col Size of each sampling column
 * \param num_sample_row Number of sampled rows
 * \param num_total_row Number of total rows
 * \param parameters Additional parameters
 * \param[out] out Created dataset
 * \return 0 when succeed, -1 when failure happens
 */
LIGHTGBM_C_EXPORT int LGBM_DatasetCreateFromSampledColumn(double** sample_data,
                                                          int** sample_indices,
                                                          int32_t ncol,
                                                          const int* num_per_col,
                                                          int32_t num_sample_row,
                                                          int32_t num_total_row,
                                                          const char* parameters,
                                                          DatasetHandle* out);

/*!
 * \brief Allocate the space for dataset and bucket feature bins according to reference dataset.
 * \param reference Used to align bin mapper with other dataset
 * \param num_total_row Number of total rows
 * \param[out] out Created dataset
 * \return 0 when succeed, -1 when failure happens
 */
LIGHTGBM_C_EXPORT int LGBM_DatasetCreateByReference(const DatasetHandle reference,
                                                    int64_t num_total_row,
                                                    DatasetHandle* out);

/*!
 * \brief Push data to existing dataset, if ``nrow + start_row == num_total_row``, will call ``dataset->FinishLoad``.
 * \param dataset Handle of dataset
 * \param data Pointer to the data space
 * \param data_type Type of ``data`` pointer, can be ``C_API_DTYPE_FLOAT32`` or ``C_API_DTYPE_FLOAT64``
 * \param nrow Number of rows
 * \param ncol Number of columns
 * \param start_row Row start index
 * \return 0 when succeed, -1 when failure happens
 */
LIGHTGBM_C_EXPORT int LGBM_DatasetPushRows(DatasetHandle dataset,
                                           const void* data,
                                           int data_type,
                                           int32_t nrow,
                                           int32_t ncol,
                                           int32_t start_row);

/*!
 * \brief Push data to existing dataset, if ``nrow + start_row == num_total_row``, will call ``dataset->FinishLoad``.
 * \param dataset Handle of dataset
 * \param indptr Pointer to row headers
 * \param indptr_type Type of ``indptr``, can be ``C_API_DTYPE_INT32`` or ``C_API_DTYPE_INT64``
 * \param indices Pointer to column indices
 * \param data Pointer to the data space
 * \param data_type Type of ``data`` pointer, can be ``C_API_DTYPE_FLOAT32`` or ``C_API_DTYPE_FLOAT64``
 * \param nindptr Number of rows in the matrix + 1
 * \param nelem Number of nonzero elements in the matrix
 * \param num_col Number of columns
 * \param start_row Row start index
 * \return 0 when succeed, -1 when failure happens
 */
LIGHTGBM_C_EXPORT int LGBM_DatasetPushRowsByCSR(DatasetHandle dataset,
                                                const void* indptr,
                                                int indptr_type,
                                                const int32_t* indices,
                                                const void* data,
                                                int data_type,
                                                int64_t nindptr,
                                                int64_t nelem,
                                                int64_t num_col,
                                                int64_t start_row);

/*!
 * \brief Create a dataset from CSR format.
 * \param indptr Pointer to row headers
 * \param indptr_type Type of ``indptr``, can be ``C_API_DTYPE_INT32`` or ``C_API_DTYPE_INT64``
 * \param indices Pointer to column indices
 * \param data Pointer to the data space
 * \param label Pointer to the label space
 * \param data_type Type of ``data`` pointer, can be ``C_API_DTYPE_FLOAT32`` or ``C_API_DTYPE_FLOAT64``
 * \param label_type Type of ``data`` pointer, can be ``C_API_DTYPE_FLOAT32`` or ``C_API_DTYPE_FLOAT64``
 *                   or ``C_API_DTYPE_INT32`` or ``C_API_DTYPE_INT64`` or ``C_API_DTYPE_NONE``
 * \param nindptr Number of rows in the matrix + 1
 * \param nelem Number of nonzero elements in the matrix
 * \param num_col Number of columns
 * \param parameters Additional parameters
 * \param reference Used to align bin mapper with other dataset, nullptr means isn't used
 * \param[out] out Created dataset
 * \return 0 when succeed, -1 when failure happens
 */
LIGHTGBM_C_EXPORT int LGBM_DatasetCreateFromCSR(const void* indptr,
                                                int indptr_type,
                                                const int32_t* indices,
                                                const void* data,
                                                const void* label,
                                                int data_type,
                                                int label_type,
                                                int64_t nindptr,
                                                int64_t nelem,
                                                int64_t num_col,
                                                const char* parameters,
                                                const DatasetHandle reference,
                                                DatasetHandle* out);

/*!
 * \brief Create a dataset from CSR format through callbacks.
 * \param get_row_funptr Pointer to ``std::function<void(int idx, std::vector<std::pair<int, double>>& ret)>``
 *                       (called for every row and expected to clear and fill ``ret``)
 * \param num_rows Number of rows
 * \param num_col Number of columns
 * \param parameters Additional parameters
 * \param reference Used to align bin mapper with other dataset, nullptr means isn't used
 * \param[out] out Created dataset
 * \return 0 when succeed, -1 when failure happens
 */
LIGHTGBM_C_EXPORT int LGBM_DatasetCreateFromCSRFunc(void* get_row_funptr,
                                                    int num_rows,
                                                    int64_t num_col,
                                                    const char* parameters,
                                                    const DatasetHandle reference,
                                                    DatasetHandle* out);

/*!
 * \brief Create a dataset from CSC format.
 * \param col_ptr Pointer to column headers
 * \param col_ptr_type Type of ``col_ptr``, can be ``C_API_DTYPE_INT32`` or ``C_API_DTYPE_INT64``
 * \param indices Pointer to row indices
 * \param data Pointer to the data space
 * \param label Pointer to the label space
 * \param data_type Type of ``data`` pointer, can be ``C_API_DTYPE_FLOAT32`` or ``C_API_DTYPE_FLOAT64``
 * \param label_type Type of ``data`` pointer, can be ``C_API_DTYPE_FLOAT32`` or ``C_API_DTYPE_FLOAT64``
 *                   or ``C_API_DTYPE_INT32`` or ``C_API_DTYPE_INT64`` or ``C_API_DTYPE_NONE``
 * \param ncol_ptr Number of columns in the matrix + 1
 * \param nelem Number of nonzero elements in the matrix
 * \param num_row Number of rows
 * \param parameters Additional parameters
 * \param reference Used to align bin mapper with other dataset, nullptr means isn't used
 * \param[out] out Created dataset
 * \return 0 when succeed, -1 when failure happens
 */
LIGHTGBM_C_EXPORT int LGBM_DatasetCreateFromCSC(const void* col_ptr,
                                                int col_ptr_type,
                                                const int32_t* indices,
                                                const void* data,
                                                const void* label,
                                                int data_type,
                                                int label_type,
                                                int64_t ncol_ptr,
                                                int64_t nelem,
                                                int64_t num_row,
                                                const char* parameters,
                                                const DatasetHandle reference,
                                                DatasetHandle* out);

/*!
 * \brief Create dataset from dense matrix.
 * \param data Pointer to the data space
 * \param label Pointer to the label space
 * \param data_type Type of ``data`` pointer, can be ``C_API_DTYPE_FLOAT32`` or ``C_API_DTYPE_FLOAT64``
 * \param label_type Type of ``data`` pointer, can be ``C_API_DTYPE_FLOAT32`` or ``C_API_DTYPE_FLOAT64``
 *                   or ``C_API_DTYPE_INT32`` or ``C_API_DTYPE_INT64`` or ``C_API_DTYPE_NONE``
 * \param nrow Number of rows
 * \param ncol Number of columns
 * \param is_row_major 1 for row-major, 0 for column-major
 * \param parameters Additional parameters
 * \param reference Used to align bin mapper with other dataset, nullptr means isn't used
 * \param[out] out Created dataset
 * \return 0 when succeed, -1 when failure happens
 */
LIGHTGBM_C_EXPORT int LGBM_DatasetCreateFromMat(const void* data,
                                                const void* label,
                                                int data_type,
                                                int label_type,
                                                int32_t nrow,
                                                int32_t ncol,
                                                int is_row_major,
                                                const char* parameters,
                                                const DatasetHandle reference,
                                                DatasetHandle* out);

/*!
 * \brief Create dataset from array of dense matrices.
 * \param nmat Number of dense matrices
 * \param data Pointer to the data space
 * \param label Pointer to the label space
 * \param data_type Type of ``data`` pointer, can be ``C_API_DTYPE_FLOAT32`` or ``C_API_DTYPE_FLOAT64``
 * \param label_type Type of ``data`` pointer, can be ``C_API_DTYPE_FLOAT32`` or ``C_API_DTYPE_FLOAT64``
 *                   or ``C_API_DTYPE_INT32`` or ``C_API_DTYPE_INT64`` or ``C_API_DTYPE_NONE``
 * \param nrow Number of rows
 * \param ncol Number of columns
 * \param is_row_major 1 for row-major, 0 for column-major
 * \param parameters Additional parameters
 * \param reference Used to align bin mapper with other dataset, nullptr means isn't used
 * \param[out] out Created dataset
 * \return 0 when succeed, -1 when failure happens
 */
LIGHTGBM_C_EXPORT int LGBM_DatasetCreateFromMats(int32_t nmat,
                                                 const void** data,
                                                 const void* label,
                                                 int data_type,
                                                 int label_type,
                                                 int32_t* nrow,
                                                 int32_t ncol,
                                                 int is_row_major,
                                                 const char* parameters,
                                                 const DatasetHandle reference,
                                                 DatasetHandle* out);

/*!
 * \brief Create subset of a data.
 * \param handle Handle of full dataset
 * \param used_row_indices Indices used in subset
 * \param num_used_row_indices Length of ``used_row_indices``
 * \param parameters Additional parameters
 * \param[out] out Subset of data
 * \return 0 when succeed, -1 when failure happens
 */
LIGHTGBM_C_EXPORT int LGBM_DatasetGetSubset(const DatasetHandle handle,
                                            const int32_t* used_row_indices,
                                            int32_t num_used_row_indices,
                                            const char* parameters,
                                            DatasetHandle* out);

/*!
 * \brief Save feature names to dataset.
 * \param handle Handle of dataset
 * \param feature_names Feature names
 * \param num_feature_names Number of feature names
 * \return 0 when succeed, -1 when failure happens
 */
LIGHTGBM_C_EXPORT int LGBM_DatasetSetFeatureNames(DatasetHandle handle,
                                                  const char** feature_names,
                                                  int num_feature_names);

/*!
 * \brief Get feature names of dataset.
 * \param handle Handle of dataset
 * \param len Number of ``char*`` pointers stored at ``out_strs``.
 *            If smaller than the max size, only this many strings are copied
 * \param[out] num_feature_names Number of feature names
 * \param buffer_len Size of pre-allocated strings.
 *                   Content is copied up to ``buffer_len - 1`` and null-terminated
 * \param[out] out_buffer_len String sizes required to do the full string copies
 * \param[out] feature_names Feature names, should pre-allocate memory
 * \return 0 when succeed, -1 when failure happens
 */
LIGHTGBM_C_EXPORT int LGBM_DatasetGetFeatureNames(DatasetHandle handle,
                                                  const int len,
                                                  int* num_feature_names,
                                                  const size_t buffer_len,
                                                  size_t* out_buffer_len,
                                                  char** feature_names);

/*!
 * \brief Free space for dataset.
 * \param handle Handle of dataset to be freed
 * \return 0 when succeed, -1 when failure happens
 */
LIGHTGBM_C_EXPORT int LGBM_DatasetFree(DatasetHandle handle);

/*!
 * \brief Save dataset to binary file.
 * \param handle Handle of dataset
 * \param filename The name of the file
 * \return 0 when succeed, -1 when failure happens
 */
LIGHTGBM_C_EXPORT int LGBM_DatasetSaveBinary(DatasetHandle handle,
                                             const char* filename);

/*!
 * \brief Save dataset to text file, intended for debugging use only.
 * \param handle Handle of dataset
 * \param filename The name of the file
 * \return 0 when succeed, -1 when failure happens
 */
LIGHTGBM_C_EXPORT int LGBM_DatasetDumpText(DatasetHandle handle,
                                           const char* filename);

/*!
 * \brief Set vector to a content in info.
 * \note
 * - \a group only works for ``C_API_DTYPE_INT32``;
 * - \a label and \a weight only work for ``C_API_DTYPE_FLOAT32``;
 * - \a init_score only works for ``C_API_DTYPE_FLOAT64``.
 * \param handle Handle of dataset
 * \param field_name Field name, can be \a label, \a weight, \a init_score, \a group
 * \param field_data Pointer to data vector
 * \param num_element Number of elements in ``field_data``
 * \param type Type of ``field_data`` pointer, can be ``C_API_DTYPE_INT32``, ``C_API_DTYPE_FLOAT32`` or ``C_API_DTYPE_FLOAT64``
 * \return 0 when succeed, -1 when failure happens
 */
LIGHTGBM_C_EXPORT int LGBM_DatasetSetField(DatasetHandle handle,
                                           const char* field_name,
                                           const void* field_data,
                                           int num_element,
                                           int type);

/*!
 * \brief Get info vector from dataset.
 * \param handle Handle of dataset
 * \param field_name Field name
 * \param[out] out_len Used to set result length
 * \param[out] out_ptr Pointer to the result
 * \param[out] out_type Type of result pointer, can be ``C_API_DTYPE_INT32``, ``C_API_DTYPE_FLOAT32`` or ``C_API_DTYPE_FLOAT64``
 * \return 0 when succeed, -1 when failure happens
 */
LIGHTGBM_C_EXPORT int LGBM_DatasetGetField(DatasetHandle handle,
                                           const char* field_name,
                                           int* out_len,
                                           const void** out_ptr,
                                           int* out_type);

/*!
 * \brief Raise errors for attempts to update dataset parameters.
 * \param old_parameters Current dataset parameters
 * \param new_parameters New dataset parameters
 * \return 0 when succeed, -1 when failure happens
 */
LIGHTGBM_C_EXPORT int LGBM_DatasetUpdateParamChecking(const char* old_parameters,
                                                      const char* new_parameters);

/*!
 * \brief Get number of data points.
 * \param handle Handle of dataset
 * \param[out] out The address to hold number of data points
 * \return 0 when succeed, -1 when failure happens
 */
LIGHTGBM_C_EXPORT int LGBM_DatasetGetNumData(DatasetHandle handle,
                                             int* out);

/*!
 * \brief Get number of features.
 * \param handle Handle of dataset
 * \param[out] out The address to hold number of features
 * \return 0 when succeed, -1 when failure happens
 */
LIGHTGBM_C_EXPORT int LGBM_DatasetGetNumFeature(DatasetHandle handle,
                                                int* out);

/*!
<<<<<<< HEAD
 * \brief Get number of original features.
 * \param handle Handle of dataset
 * \param[out] out The address to hold number of features
 * \return 0 when succeed, -1 when failure happens
 */
LIGHTGBM_C_EXPORT int LGBM_DatasetGetNumOriginalFeature(DatasetHandle handle,
                                                int* out);
=======
* \brief Get boolean representing whether booster is fitting linear trees.
* \param handle Handle of dataset
* \param[out] out The address to hold linear indicator
* \return 0 when succeed, -1 when failure happens
*/
LIGHTGBM_C_EXPORT int LGBM_BoosterGetLinear(BoosterHandle handle, bool* out);
>>>>>>> fcfd4132

/*!
 * \brief Add features from ``source`` to ``target``.
 * \param target The handle of the dataset to add features to
 * \param source The handle of the dataset to take features from
 * \return 0 when succeed, -1 when failure happens
 */
LIGHTGBM_C_EXPORT int LGBM_DatasetAddFeaturesFrom(DatasetHandle target,
                                                  DatasetHandle source);

// --- start Booster interfaces

/*!
 * \brief Create a new boosting learner.
 * \param train_data Training dataset
 * \param parameters Parameters in format 'key1=value1 key2=value2'
 * \param[out] out Handle of created booster
 * \return 0 when succeed, -1 when failure happens
 */
LIGHTGBM_C_EXPORT int LGBM_BoosterCreate(const DatasetHandle train_data,
                                         const char* parameters,
                                         BoosterHandle* out);

/*!
 * \brief Load an existing booster from model file.
 * \param filename Filename of model
 * \param[out] out_num_iterations Number of iterations of this booster
 * \param[out] out Handle of created booster
 * \return 0 when succeed, -1 when failure happens
 */
LIGHTGBM_C_EXPORT int LGBM_BoosterCreateFromModelfile(const char* filename,
                                                      int* out_num_iterations,
                                                      BoosterHandle* out);

/*!
 * \brief Load an existing booster from string.
 * \param model_str Model string
 * \param[out] out_num_iterations Number of iterations of this booster
 * \param[out] out Handle of created booster
 * \return 0 when succeed, -1 when failure happens
 */
LIGHTGBM_C_EXPORT int LGBM_BoosterLoadModelFromString(const char* model_str,
                                                      int* out_num_iterations,
                                                      BoosterHandle* out);

/*!
 * \brief Free space for booster.
 * \param handle Handle of booster to be freed
 * \return 0 when succeed, -1 when failure happens
 */
LIGHTGBM_C_EXPORT int LGBM_BoosterFree(BoosterHandle handle);

/*!
 * \brief Shuffle models.
 * \param handle Handle of booster
 * \param start_iter The first iteration that will be shuffled
 * \param end_iter The last iteration that will be shuffled
 * \return 0 when succeed, -1 when failure happens
 */
LIGHTGBM_C_EXPORT int LGBM_BoosterShuffleModels(BoosterHandle handle,
                                                int start_iter,
                                                int end_iter);

/*!
 * \brief Merge model from ``other_handle`` into ``handle``.
 * \param handle Handle of booster, will merge another booster into this one
 * \param other_handle Other handle of booster
 * \return 0 when succeed, -1 when failure happens
 */
LIGHTGBM_C_EXPORT int LGBM_BoosterMerge(BoosterHandle handle,
                                        BoosterHandle other_handle);

/*!
 * \brief Add new validation data to booster.
 * \param handle Handle of booster
 * \param valid_data Validation dataset
 * \return 0 when succeed, -1 when failure happens
 */
LIGHTGBM_C_EXPORT int LGBM_BoosterAddValidData(BoosterHandle handle,
                                               const DatasetHandle valid_data);

/*!
 * \brief Reset training data for booster.
 * \param handle Handle of booster
 * \param train_data Training dataset
 * \return 0 when succeed, -1 when failure happens
 */
LIGHTGBM_C_EXPORT int LGBM_BoosterResetTrainingData(BoosterHandle handle,
                                                    const DatasetHandle train_data);

/*!
 * \brief Reset config for booster.
 * \param handle Handle of booster
 * \param parameters Parameters in format 'key1=value1 key2=value2'
 * \return 0 when succeed, -1 when failure happens
 */
LIGHTGBM_C_EXPORT int LGBM_BoosterResetParameter(BoosterHandle handle,
                                                 const char* parameters);

/*!
 * \brief Get number of classes.
 * \param handle Handle of booster
 * \param[out] out_len Number of classes
 * \return 0 when succeed, -1 when failure happens
 */
LIGHTGBM_C_EXPORT int LGBM_BoosterGetNumClasses(BoosterHandle handle,
                                                int* out_len);

/*!
 * \brief Update the model for one iteration.
 * \param handle Handle of booster
 * \param[out] is_finished 1 means the update was successfully finished (cannot split any more), 0 indicates failure
 * \return 0 when succeed, -1 when failure happens
 */
LIGHTGBM_C_EXPORT int LGBM_BoosterUpdateOneIter(BoosterHandle handle,
                                                int* is_finished);

/*!
 * \brief Refit the tree model using the new data (online learning).
 * \param handle Handle of booster
 * \param leaf_preds Pointer to predicted leaf indices
 * \param nrow Number of rows of ``leaf_preds``
 * \param ncol Number of columns of ``leaf_preds``
 * \return 0 when succeed, -1 when failure happens
 */
LIGHTGBM_C_EXPORT int LGBM_BoosterRefit(BoosterHandle handle,
                                        const int32_t* leaf_preds,
                                        int32_t nrow,
                                        int32_t ncol);

/*!
 * \brief Update the model by specifying gradient and Hessian directly
 *        (this can be used to support customized loss functions).
 * \param handle Handle of booster
 * \param grad The first order derivative (gradient) statistics
 * \param hess The second order derivative (Hessian) statistics
 * \param[out] is_finished 1 means the update was successfully finished (cannot split any more), 0 indicates failure
 * \return 0 when succeed, -1 when failure happens
 */
LIGHTGBM_C_EXPORT int LGBM_BoosterUpdateOneIterCustom(BoosterHandle handle,
                                                      const float* grad,
                                                      const float* hess,
                                                      int* is_finished);

/*!
 * \brief Rollback one iteration.
 * \param handle Handle of booster
 * \return 0 when succeed, -1 when failure happens
 */
LIGHTGBM_C_EXPORT int LGBM_BoosterRollbackOneIter(BoosterHandle handle);

/*!
 * \brief Get index of the current boosting iteration.
 * \param handle Handle of booster
 * \param[out] out_iteration Index of the current boosting iteration
 * \return 0 when succeed, -1 when failure happens
 */
LIGHTGBM_C_EXPORT int LGBM_BoosterGetCurrentIteration(BoosterHandle handle,
                                                      int* out_iteration);

/*!
 * \brief Get number of trees per iteration.
 * \param handle Handle of booster
 * \param[out] out_tree_per_iteration Number of trees per iteration
 * \return 0 when succeed, -1 when failure happens
 */
LIGHTGBM_C_EXPORT int LGBM_BoosterNumModelPerIteration(BoosterHandle handle,
                                                       int* out_tree_per_iteration);

/*!
 * \brief Get number of weak sub-models.
 * \param handle Handle of booster
 * \param[out] out_models Number of weak sub-models
 * \return 0 when succeed, -1 when failure happens
 */
LIGHTGBM_C_EXPORT int LGBM_BoosterNumberOfTotalModel(BoosterHandle handle,
                                                     int* out_models);

/*!
 * \brief Get number of evaluation datasets.
 * \param handle Handle of booster
 * \param[out] out_len Total number of evaluation datasets
 * \return 0 when succeed, -1 when failure happens
 */
LIGHTGBM_C_EXPORT int LGBM_BoosterGetEvalCounts(BoosterHandle handle,
                                                int* out_len);

/*!
 * \brief Get names of evaluation datasets.
 * \param handle Handle of booster
 * \param len Number of ``char*`` pointers stored at ``out_strs``.
 *            If smaller than the max size, only this many strings are copied
 * \param[out] out_len Total number of evaluation datasets
 * \param buffer_len Size of pre-allocated strings.
 *                   Content is copied up to ``buffer_len - 1`` and null-terminated
 * \param[out] out_buffer_len String sizes required to do the full string copies
 * \param[out] out_strs Names of evaluation datasets, should pre-allocate memory
 * \return 0 when succeed, -1 when failure happens
 */
LIGHTGBM_C_EXPORT int LGBM_BoosterGetEvalNames(BoosterHandle handle,
                                               const int len,
                                               int* out_len,
                                               const size_t buffer_len,
                                               size_t* out_buffer_len,
                                               char** out_strs);

/*!
 * \brief Get names of features.
 * \param handle Handle of booster
 * \param len Number of ``char*`` pointers stored at ``out_strs``.
 *            If smaller than the max size, only this many strings are copied
 * \param[out] out_len Total number of features
 * \param buffer_len Size of pre-allocated strings.
 *                   Content is copied up to ``buffer_len - 1`` and null-terminated
 * \param[out] out_buffer_len String sizes required to do the full string copies
 * \param[out] out_strs Names of features, should pre-allocate memory
 * \return 0 when succeed, -1 when failure happens
 */
LIGHTGBM_C_EXPORT int LGBM_BoosterGetFeatureNames(BoosterHandle handle,
                                                  const int len,
                                                  int* out_len,
                                                  const size_t buffer_len,
                                                  size_t* out_buffer_len,
                                                  char** out_strs);

/*!
 * \brief Get number of features.
 * \param handle Handle of booster
 * \param[out] out_len Total number of features
 * \return 0 when succeed, -1 when failure happens
 */
LIGHTGBM_C_EXPORT int LGBM_BoosterGetNumFeature(BoosterHandle handle,
                                                int* out_len);

/*!
 * \brief Get evaluation for training data and validation data.
 * \note
 *   1. You should call ``LGBM_BoosterGetEvalNames`` first to get the names of evaluation datasets.
 *   2. You should pre-allocate memory for ``out_results``, you can get its length by ``LGBM_BoosterGetEvalCounts``.
 * \param handle Handle of booster
 * \param data_idx Index of data, 0: training data, 1: 1st validation data, 2: 2nd validation data and so on
 * \param[out] out_len Length of output result
 * \param[out] out_results Array with evaluation results
 * \return 0 when succeed, -1 when failure happens
 */
LIGHTGBM_C_EXPORT int LGBM_BoosterGetEval(BoosterHandle handle,
                                          int data_idx,
                                          int* out_len,
                                          double* out_results);

/*!
 * \brief Get number of predictions for training data and validation data
 *        (this can be used to support customized evaluation functions).
 * \param handle Handle of booster
 * \param data_idx Index of data, 0: training data, 1: 1st validation data, 2: 2nd validation data and so on
 * \param[out] out_len Number of predictions
 * \return 0 when succeed, -1 when failure happens
 */
LIGHTGBM_C_EXPORT int LGBM_BoosterGetNumPredict(BoosterHandle handle,
                                                int data_idx,
                                                int64_t* out_len);

/*!
 * \brief Get prediction for training data and validation data.
 * \note
 * You should pre-allocate memory for ``out_result``, its length is equal to ``num_class * num_data``.
 * \param handle Handle of booster
 * \param data_idx Index of data, 0: training data, 1: 1st validation data, 2: 2nd validation data and so on
 * \param[out] out_len Length of output result
 * \param[out] out_result Pointer to array with predictions
 * \return 0 when succeed, -1 when failure happens
 */
LIGHTGBM_C_EXPORT int LGBM_BoosterGetPredict(BoosterHandle handle,
                                             int data_idx,
                                             int64_t* out_len,
                                             double* out_result);

/*!
 * \brief Make prediction for file.
 * \param handle Handle of booster
 * \param data_filename Filename of file with data
 * \param data_has_header Whether file has header or not
 * \param predict_type What should be predicted
 *   - ``C_API_PREDICT_NORMAL``: normal prediction, with transform (if needed);
 *   - ``C_API_PREDICT_RAW_SCORE``: raw score;
 *   - ``C_API_PREDICT_LEAF_INDEX``: leaf index;
 *   - ``C_API_PREDICT_CONTRIB``: feature contributions (SHAP values)
 * \param start_iteration Start index of the iteration to predict
 * \param num_iteration Number of iterations for prediction, <= 0 means no limit
 * \param parameter Other parameters for prediction, e.g. early stopping for prediction
 * \param result_filename Filename of result file in which predictions will be written
 * \return 0 when succeed, -1 when failure happens
 */
LIGHTGBM_C_EXPORT int LGBM_BoosterPredictForFile(BoosterHandle handle,
                                                 const char* data_filename,
                                                 int data_has_header,
                                                 int predict_type,
                                                 int start_iteration,
                                                 int num_iteration,
                                                 const char* parameter,
                                                 const char* result_filename);

/*!
 * \brief Get number of predictions.
 * \param handle Handle of booster
 * \param num_row Number of rows
 * \param predict_type What should be predicted
 *   - ``C_API_PREDICT_NORMAL``: normal prediction, with transform (if needed);
 *   - ``C_API_PREDICT_RAW_SCORE``: raw score;
 *   - ``C_API_PREDICT_LEAF_INDEX``: leaf index;
 *   - ``C_API_PREDICT_CONTRIB``: feature contributions (SHAP values)
 * \param start_iteration Start index of the iteration to predict
 * \param num_iteration Number of iterations for prediction, <= 0 means no limit
 * \param[out] out_len Length of prediction
 * \return 0 when succeed, -1 when failure happens
 */
LIGHTGBM_C_EXPORT int LGBM_BoosterCalcNumPredict(BoosterHandle handle,
                                                 int num_row,
                                                 int predict_type,
                                                 int start_iteration,
                                                 int num_iteration,
                                                 int64_t* out_len);

/*!
 * \brief Release FastConfig object.
 *
 * \param fastConfig Handle to the FastConfig object acquired with a ``*FastInit()`` method.
 * \return 0 when it succeeds, -1 when failure happens
 */
LIGHTGBM_C_EXPORT int LGBM_FastConfigFree(FastConfigHandle fastConfig);

/*!
 * \brief Make prediction for a new dataset in CSR format.
 * \note
 * You should pre-allocate memory for ``out_result``:
 *   - for normal and raw score, its length is equal to ``num_class * num_data``;
 *   - for leaf index, its length is equal to ``num_class * num_data * num_iteration``;
 *   - for feature contributions, its length is equal to ``num_class * num_data * (num_feature + 1)``.
 * \param handle Handle of booster
 * \param indptr Pointer to row headers
 * \param indptr_type Type of ``indptr``, can be ``C_API_DTYPE_INT32`` or ``C_API_DTYPE_INT64``
 * \param indices Pointer to column indices
 * \param data Pointer to the data space
 * \param data_type Type of ``data`` pointer, can be ``C_API_DTYPE_FLOAT32`` or ``C_API_DTYPE_FLOAT64``
 * \param nindptr Number of rows in the matrix + 1
 * \param nelem Number of nonzero elements in the matrix
 * \param num_col Number of columns
 * \param predict_type What should be predicted
 *   - ``C_API_PREDICT_NORMAL``: normal prediction, with transform (if needed);
 *   - ``C_API_PREDICT_RAW_SCORE``: raw score;
 *   - ``C_API_PREDICT_LEAF_INDEX``: leaf index;
 *   - ``C_API_PREDICT_CONTRIB``: feature contributions (SHAP values)
 * \param start_iteration Start index of the iteration to predict
 * \param num_iteration Number of iterations for prediction, <= 0 means no limit
 * \param parameter Other parameters for prediction, e.g. early stopping for prediction
 * \param[out] out_len Length of output result
 * \param[out] out_result Pointer to array with predictions
 * \return 0 when succeed, -1 when failure happens
 */
LIGHTGBM_C_EXPORT int LGBM_BoosterPredictForCSR(BoosterHandle handle,
                                                const void* indptr,
                                                int indptr_type,
                                                const int32_t* indices,
                                                const void* data,
                                                int data_type,
                                                int64_t nindptr,
                                                int64_t nelem,
                                                int64_t num_col,
                                                int predict_type,
                                                int start_iteration,
                                                int num_iteration,
                                                const char* parameter,
                                                int64_t* out_len,
                                                double* out_result);

/*!
 * \brief Make sparse prediction for a new dataset in CSR or CSC format. Currently only used for feature contributions.
 * \note
 * The outputs are pre-allocated, as they can vary for each invocation, but the shape should be the same:
 *   - for feature contributions, the shape of sparse matrix will be ``num_class * num_data * (num_feature + 1)``.
 * The output indptr_type for the sparse matrix will be the same as the given input indptr_type.
 * Call ``LGBM_BoosterFreePredictSparse`` to deallocate resources.
 * \param handle Handle of booster
 * \param indptr Pointer to row headers for CSR or column headers for CSC
 * \param indptr_type Type of ``indptr``, can be ``C_API_DTYPE_INT32`` or ``C_API_DTYPE_INT64``
 * \param indices Pointer to column indices for CSR or row indices for CSC
 * \param data Pointer to the data space
 * \param data_type Type of ``data`` pointer, can be ``C_API_DTYPE_FLOAT32`` or ``C_API_DTYPE_FLOAT64``
 * \param nindptr Number of rows in the matrix + 1
 * \param nelem Number of nonzero elements in the matrix
 * \param num_col_or_row Number of columns for CSR or number of rows for CSC
 * \param predict_type What should be predicted, only feature contributions supported currently
 *   - ``C_API_PREDICT_CONTRIB``: feature contributions (SHAP values)
 * \param start_iteration Start index of the iteration to predict
 * \param num_iteration Number of iterations for prediction, <= 0 means no limit
 * \param parameter Other parameters for prediction, e.g. early stopping for prediction
 * \param matrix_type Type of matrix input and output, can be ``C_API_MATRIX_TYPE_CSR`` or ``C_API_MATRIX_TYPE_CSC``
 * \param[out] out_len Length of output indices and data
 * \param[out] out_indptr Pointer to output row headers for CSR or column headers for CSC
 * \param[out] out_indices Pointer to sparse column indices for CSR or row indices for CSC
 * \param[out] out_data Pointer to sparse data space
 * \return 0 when succeed, -1 when failure happens
 */
LIGHTGBM_C_EXPORT int LGBM_BoosterPredictSparseOutput(BoosterHandle handle,
                                                      const void* indptr,
                                                      int indptr_type,
                                                      const int32_t* indices,
                                                      const void* data,
                                                      int data_type,
                                                      int64_t nindptr,
                                                      int64_t nelem,
                                                      int64_t num_col_or_row,
                                                      int predict_type,
                                                      int start_iteration,
                                                      int num_iteration,
                                                      const char* parameter,
                                                      int matrix_type,
                                                      int64_t* out_len,
                                                      void** out_indptr,
                                                      int32_t** out_indices,
                                                      void** out_data);

/*!
 * \brief Method corresponding to ``LGBM_BoosterPredictSparseOutput`` to free the allocated data.
 * \param indptr Pointer to output row headers or column headers to be deallocated
 * \param indices Pointer to sparse indices to be deallocated
 * \param data Pointer to sparse data space to be deallocated
 * \param indptr_type Type of ``indptr``, can be ``C_API_DTYPE_INT32`` or ``C_API_DTYPE_INT64``
 * \param data_type Type of ``data`` pointer, can be ``C_API_DTYPE_FLOAT32`` or ``C_API_DTYPE_FLOAT64``
 * \return 0 when succeed, -1 when failure happens
 */
LIGHTGBM_C_EXPORT int LGBM_BoosterFreePredictSparse(void* indptr, int32_t* indices, void* data, int indptr_type, int data_type);

/*!
 * \brief Make prediction for a new dataset in CSR format. This method re-uses the internal predictor structure
 *        from previous calls and is optimized for single row invocation.
 * \note
 * You should pre-allocate memory for ``out_result``:
 *   - for normal and raw score, its length is equal to ``num_class * num_data``;
 *   - for leaf index, its length is equal to ``num_class * num_data * num_iteration``;
 *   - for feature contributions, its length is equal to ``num_class * num_data * (num_feature + 1)``.
 * \param handle Handle of booster
 * \param indptr Pointer to row headers
 * \param indptr_type Type of ``indptr``, can be ``C_API_DTYPE_INT32`` or ``C_API_DTYPE_INT64``
 * \param indices Pointer to column indices
 * \param data Pointer to the data space
 * \param data_type Type of ``data`` pointer, can be ``C_API_DTYPE_FLOAT32`` or ``C_API_DTYPE_FLOAT64``
 * \param nindptr Number of rows in the matrix + 1
 * \param nelem Number of nonzero elements in the matrix
 * \param num_col Number of columns
 * \param predict_type What should be predicted
 *   - ``C_API_PREDICT_NORMAL``: normal prediction, with transform (if needed);
 *   - ``C_API_PREDICT_RAW_SCORE``: raw score;
 *   - ``C_API_PREDICT_LEAF_INDEX``: leaf index;
 *   - ``C_API_PREDICT_CONTRIB``: feature contributions (SHAP values)
 * \param start_iteration Start index of the iteration to predict
 * \param num_iteration Number of iterations for prediction, <= 0 means no limit
 * \param parameter Other parameters for prediction, e.g. early stopping for prediction
 * \param[out] out_len Length of output result
 * \param[out] out_result Pointer to array with predictions
 * \return 0 when succeed, -1 when failure happens
 */
LIGHTGBM_C_EXPORT int LGBM_BoosterPredictForCSRSingleRow(BoosterHandle handle,
                                                         const void* indptr,
                                                         int indptr_type,
                                                         const int32_t* indices,
                                                         const void* data,
                                                         int data_type,
                                                         int64_t nindptr,
                                                         int64_t nelem,
                                                         int64_t num_col,
                                                         int predict_type,
                                                         int start_iteration,
                                                         int num_iteration,
                                                         const char* parameter,
                                                         int64_t* out_len,
                                                         double* out_result);

/*!
 * \brief Initialize and return a ``FastConfigHandle`` for use with ``LGBM_BoosterPredictForCSRSingleRowFast``.
 *
 * Release the ``FastConfig`` by passing its handle to ``LGBM_FastConfigFree`` when no longer needed.
 *
 * \param handle Booster handle
 * \param predict_type What should be predicted
 *   - ``C_API_PREDICT_NORMAL``: normal prediction, with transform (if needed);
 *   - ``C_API_PREDICT_RAW_SCORE``: raw score;
 *   - ``C_API_PREDICT_LEAF_INDEX``: leaf index;
 *   - ``C_API_PREDICT_CONTRIB``: feature contributions (SHAP values)
 * \param start_iteration Start index of the iteration to predict
 * \param num_iteration Number of iterations for prediction, <= 0 means no limit
 * \param data_type Type of ``data`` pointer, can be ``C_API_DTYPE_FLOAT32`` or ``C_API_DTYPE_FLOAT64``
 * \param num_col Number of columns
 * \param parameter Other parameters for prediction, e.g. early stopping for prediction
 * \param[out] out_fastConfig FastConfig object with which you can call ``LGBM_BoosterPredictForCSRSingleRowFast``
 * \return 0 when it succeeds, -1 when failure happens
 */
LIGHTGBM_C_EXPORT int LGBM_BoosterPredictForCSRSingleRowFastInit(BoosterHandle handle,
                                                                 const int predict_type,
                                                                 const int start_iteration,
                                                                 const int num_iteration,
                                                                 const int data_type,
                                                                 const int64_t num_col,
                                                                 const char* parameter,
                                                                 FastConfigHandle *out_fastConfig);

/*!
 * \brief Faster variant of ``LGBM_BoosterPredictForCSRSingleRow``.
 *
 * Score single rows after setup with ``LGBM_BoosterPredictForCSRSingleRowFastInit``.
 *
 * By removing the setup steps from this call extra optimizations can be made like
 * initializing the config only once, instead of once per call.
 *
 * \note
 *   Setting up the number of threads is only done once at ``LGBM_BoosterPredictForCSRSingleRowFastInit``
 *   instead of at each prediction.
 *   If you use a different number of threads in other calls, you need to start the setup process over,
 *   or that number of threads will be used for these calls as well.
 *
 * \note
 * You should pre-allocate memory for ``out_result``:
 *   - for normal and raw score, its length is equal to ``num_class * num_data``;
 *   - for leaf index, its length is equal to ``num_class * num_data * num_iteration``;
 *   - for feature contributions, its length is equal to ``num_class * num_data * (num_feature + 1)``.
 *
 * \param fastConfig_handle FastConfig object handle returned by ``LGBM_BoosterPredictForCSRSingleRowFastInit``
 * \param indptr Pointer to row headers
 * \param indptr_type Type of ``indptr``, can be ``C_API_DTYPE_INT32`` or ``C_API_DTYPE_INT64``
 * \param indices Pointer to column indices
 * \param data Pointer to the data space
 * \param nindptr Number of rows in the matrix + 1
 * \param nelem Number of nonzero elements in the matrix
 * \param[out] out_len Length of output result
 * \param[out] out_result Pointer to array with predictions
 * \return 0 when succeed, -1 when failure happens
 */
LIGHTGBM_C_EXPORT int LGBM_BoosterPredictForCSRSingleRowFast(FastConfigHandle fastConfig_handle,
                                                             const void* indptr,
                                                             const int indptr_type,
                                                             const int32_t* indices,
                                                             const void* data,
                                                             const int64_t nindptr,
                                                             const int64_t nelem,
                                                             int64_t* out_len,
                                                             double* out_result);

/*!
 * \brief Make prediction for a new dataset in CSC format.
 * \note
 * You should pre-allocate memory for ``out_result``:
 *   - for normal and raw score, its length is equal to ``num_class * num_data``;
 *   - for leaf index, its length is equal to ``num_class * num_data * num_iteration``;
 *   - for feature contributions, its length is equal to ``num_class * num_data * (num_feature + 1)``.
 * \param handle Handle of booster
 * \param col_ptr Pointer to column headers
 * \param col_ptr_type Type of ``col_ptr``, can be ``C_API_DTYPE_INT32`` or ``C_API_DTYPE_INT64``
 * \param indices Pointer to row indices
 * \param data Pointer to the data space
 * \param data_type Type of ``data`` pointer, can be ``C_API_DTYPE_FLOAT32`` or ``C_API_DTYPE_FLOAT64``
 * \param ncol_ptr Number of columns in the matrix + 1
 * \param nelem Number of nonzero elements in the matrix
 * \param num_row Number of rows
 * \param predict_type What should be predicted
 *   - ``C_API_PREDICT_NORMAL``: normal prediction, with transform (if needed);
 *   - ``C_API_PREDICT_RAW_SCORE``: raw score;
 *   - ``C_API_PREDICT_LEAF_INDEX``: leaf index;
 *   - ``C_API_PREDICT_CONTRIB``: feature contributions (SHAP values)
 * \param start_iteration Start index of the iteration to predict
 * \param num_iteration Number of iteration for prediction, <= 0 means no limit
 * \param parameter Other parameters for prediction, e.g. early stopping for prediction
 * \param[out] out_len Length of output result
 * \param[out] out_result Pointer to array with predictions
 * \return 0 when succeed, -1 when failure happens
 */
LIGHTGBM_C_EXPORT int LGBM_BoosterPredictForCSC(BoosterHandle handle,
                                                const void* col_ptr,
                                                int col_ptr_type,
                                                const int32_t* indices,
                                                const void* data,
                                                int data_type,
                                                int64_t ncol_ptr,
                                                int64_t nelem,
                                                int64_t num_row,
                                                int predict_type,
                                                int start_iteration,
                                                int num_iteration,
                                                const char* parameter,
                                                int64_t* out_len,
                                                double* out_result);

/*!
 * \brief Make prediction for a new dataset.
 * \note
 * You should pre-allocate memory for ``out_result``:
 *   - for normal and raw score, its length is equal to ``num_class * num_data``;
 *   - for leaf index, its length is equal to ``num_class * num_data * num_iteration``;
 *   - for feature contributions, its length is equal to ``num_class * num_data * (num_feature + 1)``.
 * \param handle Handle of booster
 * \param data Pointer to the data space
 * \param data_type Type of ``data`` pointer, can be ``C_API_DTYPE_FLOAT32`` or ``C_API_DTYPE_FLOAT64``
 * \param nrow Number of rows
 * \param ncol Number of columns
 * \param is_row_major 1 for row-major, 0 for column-major
 * \param predict_type What should be predicted
 *   - ``C_API_PREDICT_NORMAL``: normal prediction, with transform (if needed);
 *   - ``C_API_PREDICT_RAW_SCORE``: raw score;
 *   - ``C_API_PREDICT_LEAF_INDEX``: leaf index;
 *   - ``C_API_PREDICT_CONTRIB``: feature contributions (SHAP values)
 * \param start_iteration Start index of the iteration to predict
 * \param num_iteration Number of iteration for prediction, <= 0 means no limit
 * \param parameter Other parameters for prediction, e.g. early stopping for prediction
 * \param[out] out_len Length of output result
 * \param[out] out_result Pointer to array with predictions
 * \return 0 when succeed, -1 when failure happens
 */
LIGHTGBM_C_EXPORT int LGBM_BoosterPredictForMat(BoosterHandle handle,
                                                const void* data,
                                                int data_type,
                                                int32_t nrow,
                                                int32_t ncol,
                                                int is_row_major,
                                                int predict_type,
                                                int start_iteration,
                                                int num_iteration,
                                                const char* parameter,
                                                int64_t* out_len,
                                                double* out_result);

/*!
 * \brief Make prediction for a new dataset. This method re-uses the internal predictor structure
 *        from previous calls and is optimized for single row invocation.
 * \note
 * You should pre-allocate memory for ``out_result``:
 *   - for normal and raw score, its length is equal to ``num_class * num_data``;
 *   - for leaf index, its length is equal to ``num_class * num_data * num_iteration``;
 *   - for feature contributions, its length is equal to ``num_class * num_data * (num_feature + 1)``.
 * \param handle Handle of booster
 * \param data Pointer to the data space
 * \param data_type Type of ``data`` pointer, can be ``C_API_DTYPE_FLOAT32`` or ``C_API_DTYPE_FLOAT64``
 * \param ncol Number columns
 * \param is_row_major 1 for row-major, 0 for column-major
 * \param predict_type What should be predicted
 *   - ``C_API_PREDICT_NORMAL``: normal prediction, with transform (if needed);
 *   - ``C_API_PREDICT_RAW_SCORE``: raw score;
 *   - ``C_API_PREDICT_LEAF_INDEX``: leaf index;
 *   - ``C_API_PREDICT_CONTRIB``: feature contributions (SHAP values)
 * \param start_iteration Start index of the iteration to predict
 * \param num_iteration Number of iteration for prediction, <= 0 means no limit
 * \param parameter Other parameters for prediction, e.g. early stopping for prediction
 * \param[out] out_len Length of output result
 * \param[out] out_result Pointer to array with predictions
 * \return 0 when succeed, -1 when failure happens
 */
LIGHTGBM_C_EXPORT int LGBM_BoosterPredictForMatSingleRow(BoosterHandle handle,
                                                         const void* data,
                                                         int data_type,
                                                         int ncol,
                                                         int is_row_major,
                                                         int predict_type,
                                                         int start_iteration,
                                                         int num_iteration,
                                                         const char* parameter,
                                                         int64_t* out_len,
                                                         double* out_result);

/*!
 * \brief Initialize and return a ``FastConfigHandle`` for use with ``LGBM_BoosterPredictForMatSingleRowFast``.
 *
 * Release the ``FastConfig`` by passing its handle to ``LGBM_FastConfigFree`` when no longer needed.
 *
 * \param handle Booster handle
 * \param predict_type What should be predicted
 *   - ``C_API_PREDICT_NORMAL``: normal prediction, with transform (if needed);
 *   - ``C_API_PREDICT_RAW_SCORE``: raw score;
 *   - ``C_API_PREDICT_LEAF_INDEX``: leaf index;
 *   - ``C_API_PREDICT_CONTRIB``: feature contributions (SHAP values)
 * \param start_iteration Start index of the iteration to predict
 * \param num_iteration Number of iterations for prediction, <= 0 means no limit
 * \param data_type Type of ``data`` pointer, can be ``C_API_DTYPE_FLOAT32`` or ``C_API_DTYPE_FLOAT64``
 * \param ncol Number of columns
 * \param parameter Other parameters for prediction, e.g. early stopping for prediction
 * \param[out] out_fastConfig FastConfig object with which you can call ``LGBM_BoosterPredictForMatSingleRowFast``
 * \return 0 when it succeeds, -1 when failure happens
 */
LIGHTGBM_C_EXPORT int LGBM_BoosterPredictForMatSingleRowFastInit(BoosterHandle handle,
                                                                 const int predict_type,
                                                                 const int start_iteration,
                                                                 const int num_iteration,
                                                                 const int data_type,
                                                                 const int32_t ncol,
                                                                 const char* parameter,
                                                                 FastConfigHandle *out_fastConfig);

/*!
 * \brief Faster variant of ``LGBM_BoosterPredictForMatSingleRow``.
 *
 * Score a single row after setup with ``LGBM_BoosterPredictForMatSingleRowFastInit``.
 *
 * By removing the setup steps from this call extra optimizations can be made like
 * initializing the config only once, instead of once per call.
 *
 * \note
 *   Setting up the number of threads is only done once at ``LGBM_BoosterPredictForMatSingleRowFastInit``
 *   instead of at each prediction.
 *   If you use a different number of threads in other calls, you need to start the setup process over,
 *   or that number of threads will be used for these calls as well.
 *
 * \param fastConfig_handle FastConfig object handle returned by ``LGBM_BoosterPredictForMatSingleRowFastInit``
 * \param data Single-row array data (no other way than row-major form).
 * \param[out] out_len Length of output result
 * \param[out] out_result Pointer to array with predictions
 * \return 0 when it succeeds, -1 when failure happens
 */
LIGHTGBM_C_EXPORT int LGBM_BoosterPredictForMatSingleRowFast(FastConfigHandle fastConfig_handle,
                                                             const void* data,
                                                             int64_t* out_len,
                                                             double* out_result);

/*!
 * \brief Make prediction for a new dataset presented in a form of array of pointers to rows.
 * \note
 * You should pre-allocate memory for ``out_result``:
 *   - for normal and raw score, its length is equal to ``num_class * num_data``;
 *   - for leaf index, its length is equal to ``num_class * num_data * num_iteration``;
 *   - for feature contributions, its length is equal to ``num_class * num_data * (num_feature + 1)``.
 * \param handle Handle of booster
 * \param data Pointer to the data space
 * \param data_type Type of ``data`` pointer, can be ``C_API_DTYPE_FLOAT32`` or ``C_API_DTYPE_FLOAT64``
 * \param nrow Number of rows
 * \param ncol Number columns
 * \param predict_type What should be predicted
 *   - ``C_API_PREDICT_NORMAL``: normal prediction, with transform (if needed);
 *   - ``C_API_PREDICT_RAW_SCORE``: raw score;
 *   - ``C_API_PREDICT_LEAF_INDEX``: leaf index;
 *   - ``C_API_PREDICT_CONTRIB``: feature contributions (SHAP values)
 * \param start_iteration Start index of the iteration to predict
 * \param num_iteration Number of iteration for prediction, <= 0 means no limit
 * \param parameter Other parameters for prediction, e.g. early stopping for prediction
 * \param[out] out_len Length of output result
 * \param[out] out_result Pointer to array with predictions
 * \return 0 when succeed, -1 when failure happens
 */
LIGHTGBM_C_EXPORT int LGBM_BoosterPredictForMats(BoosterHandle handle,
                                                 const void** data,
                                                 int data_type,
                                                 int32_t nrow,
                                                 int32_t ncol,
                                                 int predict_type,
                                                 int start_iteration,
                                                 int num_iteration,
                                                 const char* parameter,
                                                 int64_t* out_len,
                                                 double* out_result);

/*!
 * \brief Save model into file.
 * \param handle Handle of booster
 * \param start_iteration Start index of the iteration that should be saved
 * \param num_iteration Index of the iteration that should be saved, <= 0 means save all
 * \param feature_importance_type Type of feature importance, can be ``C_API_FEATURE_IMPORTANCE_SPLIT`` or ``C_API_FEATURE_IMPORTANCE_GAIN``
 * \param filename The name of the file
 * \return 0 when succeed, -1 when failure happens
 */
LIGHTGBM_C_EXPORT int LGBM_BoosterSaveModel(BoosterHandle handle,
                                            int start_iteration,
                                            int num_iteration,
                                            int feature_importance_type,
                                            const char* filename);

/*!
 * \brief Save model to string.
 * \param handle Handle of booster
 * \param start_iteration Start index of the iteration that should be saved
 * \param num_iteration Index of the iteration that should be saved, <= 0 means save all
 * \param feature_importance_type Type of feature importance, can be ``C_API_FEATURE_IMPORTANCE_SPLIT`` or ``C_API_FEATURE_IMPORTANCE_GAIN``
 * \param buffer_len String buffer length, if ``buffer_len < out_len``, you should re-allocate buffer
 * \param[out] out_len Actual output length
 * \param[out] out_str String of model, should pre-allocate memory
 * \return 0 when succeed, -1 when failure happens
 */
LIGHTGBM_C_EXPORT int LGBM_BoosterSaveModelToString(BoosterHandle handle,
                                                    int start_iteration,
                                                    int num_iteration,
                                                    int feature_importance_type,
                                                    int64_t buffer_len,
                                                    int64_t* out_len,
                                                    char* out_str);

/*!
 * \brief Dump model to JSON.
 * \param handle Handle of booster
 * \param start_iteration Start index of the iteration that should be dumped
 * \param num_iteration Index of the iteration that should be dumped, <= 0 means dump all
 * \param feature_importance_type Type of feature importance, can be ``C_API_FEATURE_IMPORTANCE_SPLIT`` or ``C_API_FEATURE_IMPORTANCE_GAIN``
 * \param buffer_len String buffer length, if ``buffer_len < out_len``, you should re-allocate buffer
 * \param[out] out_len Actual output length
 * \param[out] out_str JSON format string of model, should pre-allocate memory
 * \return 0 when succeed, -1 when failure happens
 */
LIGHTGBM_C_EXPORT int LGBM_BoosterDumpModel(BoosterHandle handle,
                                            int start_iteration,
                                            int num_iteration,
                                            int feature_importance_type,
                                            int64_t buffer_len,
                                            int64_t* out_len,
                                            char* out_str);

/*!
 * \brief Get leaf value.
 * \param handle Handle of booster
 * \param tree_idx Index of tree
 * \param leaf_idx Index of leaf
 * \param[out] out_val Output result from the specified leaf
 * \return 0 when succeed, -1 when failure happens
 */
LIGHTGBM_C_EXPORT int LGBM_BoosterGetLeafValue(BoosterHandle handle,
                                               int tree_idx,
                                               int leaf_idx,
                                               double* out_val);

/*!
 * \brief Set leaf value.
 * \param handle Handle of booster
 * \param tree_idx Index of tree
 * \param leaf_idx Index of leaf
 * \param val Leaf value
 * \return 0 when succeed, -1 when failure happens
 */
LIGHTGBM_C_EXPORT int LGBM_BoosterSetLeafValue(BoosterHandle handle,
                                               int tree_idx,
                                               int leaf_idx,
                                               double val);

/*!
 * \brief Get model feature importance.
 * \param handle Handle of booster
 * \param num_iteration Number of iterations for which feature importance is calculated, <= 0 means use all
 * \param importance_type Method of importance calculation:
 *   - ``C_API_FEATURE_IMPORTANCE_SPLIT``: result contains numbers of times the feature is used in a model;
 *   - ``C_API_FEATURE_IMPORTANCE_GAIN``: result contains total gains of splits which use the feature
 * \param[out] out_results Result array with feature importance
 * \return 0 when succeed, -1 when failure happens
 */
LIGHTGBM_C_EXPORT int LGBM_BoosterFeatureImportance(BoosterHandle handle,
                                                    int num_iteration,
                                                    int importance_type,
                                                    double* out_results);

/*!
 * \brief Get model upper bound value.
 * \param handle Handle of booster
 * \param[out] out_results Result pointing to max value
 * \return 0 when succeed, -1 when failure happens
 */
LIGHTGBM_C_EXPORT int LGBM_BoosterGetUpperBoundValue(BoosterHandle handle,
                                                     double* out_results);

/*!
 * \brief Get model lower bound value.
 * \param handle Handle of booster
 * \param[out] out_results Result pointing to min value
 * \return 0 when succeed, -1 when failure happens
 */
LIGHTGBM_C_EXPORT int LGBM_BoosterGetLowerBoundValue(BoosterHandle handle,
                                                     double* out_results);

/*!
 * \brief Initialize the network.
 * \param machines List of machines in format 'ip1:port1,ip2:port2'
 * \param local_listen_port TCP listen port for local machines
 * \param listen_time_out Socket time-out in minutes
 * \param num_machines Total number of machines
 * \return 0 when succeed, -1 when failure happens
 */
LIGHTGBM_C_EXPORT int LGBM_NetworkInit(const char* machines,
                                       int local_listen_port,
                                       int listen_time_out,
                                       int num_machines);

/*!
 * \brief Finalize the network.
 * \return 0 when succeed, -1 when failure happens
 */
LIGHTGBM_C_EXPORT int LGBM_NetworkFree();

/*!
 * \brief Initialize the network with external collective functions.
 * \param num_machines Total number of machines
 * \param rank Rank of local machine
 * \param reduce_scatter_ext_fun The external reduce-scatter function
 * \param allgather_ext_fun The external allgather function
 * \return 0 when succeed, -1 when failure happens
 */
LIGHTGBM_C_EXPORT int LGBM_NetworkInitWithFunctions(int num_machines,
                                                    int rank,
                                                    void* reduce_scatter_ext_fun,
                                                    void* allgather_ext_fun);

#if defined(_MSC_VER)
#define THREAD_LOCAL __declspec(thread)  /*!< \brief Thread local specifier. */
#else
#define THREAD_LOCAL thread_local  /*!< \brief Thread local specifier. */
#endif

/*!
 * \brief Handle of error message.
 * \return Error message
 */
static char* LastErrorMsg() { static THREAD_LOCAL char err_msg[512] = "Everything is fine"; return err_msg; }

#ifdef _MSC_VER
  #pragma warning(disable : 4996)
#endif
/*!
 * \brief Set string message of the last error.
 * \param msg Error message
 */
inline void LGBM_SetLastError(const char* msg) {
  const int err_buf_len = 512;
  snprintf(LastErrorMsg(), err_buf_len, "%s", msg);
}

#endif  // LIGHTGBM_C_API_H_<|MERGE_RESOLUTION|>--- conflicted
+++ resolved
@@ -411,7 +411,6 @@
                                                 int* out);
 
 /*!
-<<<<<<< HEAD
  * \brief Get number of original features.
  * \param handle Handle of dataset
  * \param[out] out The address to hold number of features
@@ -419,14 +418,14 @@
  */
 LIGHTGBM_C_EXPORT int LGBM_DatasetGetNumOriginalFeature(DatasetHandle handle,
                                                 int* out);
-=======
-* \brief Get boolean representing whether booster is fitting linear trees.
-* \param handle Handle of dataset
-* \param[out] out The address to hold linear indicator
-* \return 0 when succeed, -1 when failure happens
-*/
+
+/*!
+ * \brief Get boolean representing whether booster is fitting linear trees.
+ * \param handle Handle of dataset
+ * \param[out] out The address to hold linear indicator
+ * \return 0 when succeed, -1 when failure happens
+ */
 LIGHTGBM_C_EXPORT int LGBM_BoosterGetLinear(BoosterHandle handle, bool* out);
->>>>>>> fcfd4132
 
 /*!
  * \brief Add features from ``source`` to ``target``.
