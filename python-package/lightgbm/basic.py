--- conflicted
+++ resolved
@@ -1727,19 +1727,11 @@
                 self.categorical_feature = categorical_feature
                 return self._free_handle()
             elif categorical_feature == 'auto':
-<<<<<<< HEAD
-                warnings.warn('Using categorical_feature in Dataset constructor.')
-                return self
-            else:
-                warnings.warn('categorical_feature in Dataset constructor is overridden.\n'
-                              'New categorical_feature is {}'.format(sorted(list(categorical_feature))))
-=======
                 _log_warning('Using categorical_feature in Dataset.')
                 return self
             else:
                 _log_warning('categorical_feature in Dataset is overridden.\n'
                              'New categorical_feature is {}'.format(sorted(list(categorical_feature))))
->>>>>>> 439c721a
                 self.categorical_feature = categorical_feature
                 return self._free_handle()
         else:
