# coding: utf-8
"""Library with training routines of LightGBM."""
import collections
import copy
from operator import attrgetter

import numpy as np

from . import callback
from .basic import Booster, Dataset, LightGBMError, _ConfigAliases, _InnerPredictor, _log_warning
from .compat import SKLEARN_INSTALLED, _LGBMGroupKFold, _LGBMStratifiedKFold


def train(params, train_set, num_boost_round=100,
          valid_sets=None, valid_names=None,
          fobj=None, feval=None, init_model=None,
          feature_name='auto', categorical_feature='auto',
          early_stopping_rounds=None, evals_result=None,
          verbose_eval=True, learning_rates=None,
          keep_training_booster=False, callbacks=None,
          category_encoders=None):
    """Perform the training with given parameters.

    Parameters
    ----------
    params : dict
        Parameters for training.
    train_set : Dataset
        Data to be trained on.
    num_boost_round : int, optional (default=100)
        Number of boosting iterations.
    valid_sets : list of Datasets or None, optional (default=None)
        List of data to be evaluated on during training.
    valid_names : list of strings or None, optional (default=None)
        Names of ``valid_sets``.
    fobj : callable or None, optional (default=None)
        Customized objective function.
        Should accept two parameters: preds, train_data,
        and return (grad, hess).

            preds : list or numpy 1-D array
                The predicted values.
                Predicted values are returned before any transformation,
                e.g. they are raw margin instead of probability of positive class for binary task.
            train_data : Dataset
                The training dataset.
            grad : list or numpy 1-D array
                The value of the first order derivative (gradient) of the loss
                with respect to the elements of preds for each sample point.
            hess : list or numpy 1-D array
                The value of the second order derivative (Hessian) of the loss
                with respect to the elements of preds for each sample point.

        For multi-class task, the preds is group by class_id first, then group by row_id.
        If you want to get i-th row preds in j-th class, the access way is score[j * num_data + i]
        and you should group grad and hess in this way as well.

    feval : callable, list of callable functions or None, optional (default=None)
        Customized evaluation function.
        Each evaluation function should accept two parameters: preds, train_data,
        and return (eval_name, eval_result, is_higher_better) or list of such tuples.

            preds : list or numpy 1-D array
                The predicted values.
                If ``fobj`` is specified, predicted values are returned before any transformation,
                e.g. they are raw margin instead of probability of positive class for binary task in this case.
            train_data : Dataset
                The training dataset.
            eval_name : string
                The name of evaluation function (without whitespaces).
            eval_result : float
                The eval result.
            is_higher_better : bool
                Is eval result higher better, e.g. AUC is ``is_higher_better``.

        For multi-class task, the preds is group by class_id first, then group by row_id.
        If you want to get i-th row preds in j-th class, the access way is preds[j * num_data + i].
        To ignore the default metric corresponding to the used objective,
        set the ``metric`` parameter to the string ``"None"`` in ``params``.
    init_model : string, Booster or None, optional (default=None)
        Filename of LightGBM model or Booster instance used for continue training.
    feature_name : list of strings or 'auto', optional (default="auto")
        Feature names.
        If 'auto' and data is pandas DataFrame, data columns names are used.
    categorical_feature : list of strings or int, or 'auto', optional (default="auto")
        Categorical features.
        If list of int, interpreted as indices.
        If list of strings, interpreted as feature names (need to specify ``feature_name`` as well).
        If 'auto' and data is pandas DataFrame, pandas unordered categorical columns are used.
        All values in categorical features should be less than int32 max value (2147483647).
        Large values could be memory consuming. Consider using consecutive integers starting from zero.
        All negative values in categorical features will be treated as missing values.
        The output cannot be monotonically constrained with respect to a categorical feature.
    early_stopping_rounds : int or None, optional (default=None)
        Activates early stopping. The model will train until the validation score stops improving.
        Validation score needs to improve at least every ``early_stopping_rounds`` round(s)
        to continue training.
        Requires at least one validation data and one metric.
        If there's more than one, will check all of them. But the training data is ignored anyway.
        To check only the first metric, set the ``first_metric_only`` parameter to ``True`` in ``params``.
        The index of iteration that has the best performance will be saved in the ``best_iteration`` field
        if early stopping logic is enabled by setting ``early_stopping_rounds``.
    evals_result: dict or None, optional (default=None)
        This dictionary used to store all evaluation results of all the items in ``valid_sets``.

        .. rubric:: Example

        With a ``valid_sets`` = [valid_set, train_set],
        ``valid_names`` = ['eval', 'train']
        and a ``params`` = {'metric': 'logloss'}
        returns {'train': {'logloss': ['0.48253', '0.35953', ...]},
        'eval': {'logloss': ['0.480385', '0.357756', ...]}}.

    verbose_eval : bool or int, optional (default=True)
        Requires at least one validation data.
        If True, the eval metric on the valid set is printed at each boosting stage.
        If int, the eval metric on the valid set is printed at every ``verbose_eval`` boosting stage.
        The last boosting stage or the boosting stage found by using ``early_stopping_rounds`` is also printed.

        .. rubric:: Example

        With ``verbose_eval`` = 4 and at least one item in ``valid_sets``,
        an evaluation metric is printed every 4 (instead of 1) boosting stages.

    learning_rates : list, callable or None, optional (default=None)
        List of learning rates for each boosting round
        or a customized function that calculates ``learning_rate``
        in terms of current number of round (e.g. yields learning rate decay).
    keep_training_booster : bool, optional (default=False)
        Whether the returned Booster will be used to keep training.
        If False, the returned value will be converted into _InnerPredictor before returning.
        When your model is very large and cause the memory error,
        you can try to set this param to ``True`` to avoid the model conversion performed during the internal call of ``model_to_string``.
        You can still use _InnerPredictor as ``init_model`` for future continue training.
    callbacks : list of callables or None, optional (default=None)
        List of callback functions that are applied at each iteration.
        See Callbacks in Python API for more information.
    category_encoders : string, optional (default=None)
        ways to encode categorical features into numerical values, separated by comma, currently supports:
        1. target[:prior], where `prior` is a real number used to smooth the calculation of encoded values
        target[:prior] is calculated as: (sum_label + prior * prior_weight) / (count + prior_weight)
        if the prior value is missing, use the label mean of training data as default prior
        2. count, the count of the categorical feature value in the dataset
        3. raw, the dynamic encoding method which encodes categorical values with sum_gradients / sum_hessians per leaf per iteration
        for example "target:0.5,target:0.0:count will convert each categorical feature into 3 numerical features, with the 3 different ways separated by ','.
        when category_encoders is empty, we use `raw` by default
        the numbers and names of features will be changed when category_encoders is not `raw`
        suppose the original name of a feature is `NAME`, the naming rules of its target and count encoding features are:
        1. for the encoder `target` (without user specified prior), it will be named as `NAME_label_mean_prior_target_encoding_<label_mean>`
        2. for the encoder `target:<prior>` (with user specified prior), it will be named as `NAME_target_encoding_<prior>`
        3. for the encoder `count`, it will be named as `NAME_count_encoding`
        Use get_feature_name() of python Booster or feature_name() of python Dataset after training to get the actual feature names used when category_encoders is set.
        When category_encoders==None, it is equivalent to 'raw'.

    Returns
    -------
    booster : Booster
        The trained Booster model.
    """
    # create predictor first
    params = copy.deepcopy(params)
    if fobj is not None:
        for obj_alias in _ConfigAliases.get("objective"):
            params.pop(obj_alias, None)
        params['objective'] = 'none'
    for alias in _ConfigAliases.get("num_iterations"):
        if alias in params:
            num_boost_round = params.pop(alias)
            _log_warning(f"Found `{alias}` in params. Will use it instead of argument")
    params["num_iterations"] = num_boost_round
    for alias in _ConfigAliases.get("early_stopping_round"):
        if alias in params:
            early_stopping_rounds = params.pop(alias)
            _log_warning(f"Found `{alias}` in params. Will use it instead of argument")
    params["early_stopping_round"] = early_stopping_rounds
    first_metric_only = params.get('first_metric_only', False)

    if num_boost_round <= 0:
        raise ValueError("num_boost_round should be greater than zero.")
    if isinstance(init_model, str):
        predictor = _InnerPredictor(model_file=init_model, pred_parameter=params)
    elif isinstance(init_model, Booster):
        predictor = init_model._to_predictor(dict(init_model.params, **params))
    else:
        predictor = None
    init_iteration = predictor.num_total_iteration if predictor is not None else 0
    # check dataset
    if not isinstance(train_set, Dataset):
        raise TypeError("Training only accepts Dataset object")

    train_set._update_params(params) \
             ._set_predictor(predictor) \
             .set_feature_name(feature_name) \
             .set_categorical_feature(categorical_feature) \
             .set_category_encoders(category_encoders)

    is_valid_contain_train = False
    train_data_name = "training"
    reduced_valid_sets = []
    name_valid_sets = []
    if valid_sets is not None:
        if isinstance(valid_sets, Dataset):
            valid_sets = [valid_sets]
        if isinstance(valid_names, str):
            valid_names = [valid_names]
        for i, valid_data in enumerate(valid_sets):
            # reduce cost for prediction training data
            if valid_data is train_set:
                is_valid_contain_train = True
                if valid_names is not None:
                    train_data_name = valid_names[i]
                continue
            if not isinstance(valid_data, Dataset):
                raise TypeError("Training only accepts Dataset object")
            reduced_valid_sets.append(valid_data._update_params(params).set_reference(train_set))
            if valid_names is not None and len(valid_names) > i:
                name_valid_sets.append(valid_names[i])
            else:
                name_valid_sets.append(f'valid_{i}')
    # process callbacks
    if callbacks is None:
        callbacks = set()
    else:
        for i, cb in enumerate(callbacks):
            cb.__dict__.setdefault('order', i - len(callbacks))
        callbacks = set(callbacks)

    # Most of legacy advanced options becomes callbacks
    if verbose_eval is True:
        callbacks.add(callback.print_evaluation())
    elif isinstance(verbose_eval, int):
        callbacks.add(callback.print_evaluation(verbose_eval))

    if early_stopping_rounds is not None and early_stopping_rounds > 0:
        callbacks.add(callback.early_stopping(early_stopping_rounds, first_metric_only, verbose=bool(verbose_eval)))

    if learning_rates is not None:
        callbacks.add(callback.reset_parameter(learning_rate=learning_rates))

    if evals_result is not None:
        callbacks.add(callback.record_evaluation(evals_result))

    callbacks_before_iter = {cb for cb in callbacks if getattr(cb, 'before_iteration', False)}
    callbacks_after_iter = callbacks - callbacks_before_iter
    callbacks_before_iter = sorted(callbacks_before_iter, key=attrgetter('order'))
    callbacks_after_iter = sorted(callbacks_after_iter, key=attrgetter('order'))

    # construct booster
    try:
        booster = Booster(params=params, train_set=train_set)
        if is_valid_contain_train:
            booster.set_train_data_name(train_data_name)
        for valid_set, name_valid_set in zip(reduced_valid_sets, name_valid_sets):
            booster.add_valid(valid_set, name_valid_set)
    finally:
        train_set._reverse_update_params()
        for valid_set in reduced_valid_sets:
            valid_set._reverse_update_params()
    booster.best_iteration = 0

    # start training
    for i in range(init_iteration, init_iteration + num_boost_round):
        for cb in callbacks_before_iter:
            cb(callback.CallbackEnv(model=booster,
                                    params=params,
                                    iteration=i,
                                    begin_iteration=init_iteration,
                                    end_iteration=init_iteration + num_boost_round,
                                    evaluation_result_list=None))

        booster.update(fobj=fobj)

        evaluation_result_list = []
        # check evaluation result.
        if valid_sets is not None:
            if is_valid_contain_train:
                evaluation_result_list.extend(booster.eval_train(feval))
            evaluation_result_list.extend(booster.eval_valid(feval))
        try:
            for cb in callbacks_after_iter:
                cb(callback.CallbackEnv(model=booster,
                                        params=params,
                                        iteration=i,
                                        begin_iteration=init_iteration,
                                        end_iteration=init_iteration + num_boost_round,
                                        evaluation_result_list=evaluation_result_list))
        except callback.EarlyStopException as earlyStopException:
            booster.best_iteration = earlyStopException.best_iteration + 1
            evaluation_result_list = earlyStopException.best_score
            break
    booster.best_score = collections.defaultdict(collections.OrderedDict)
    for dataset_name, eval_name, score, _ in evaluation_result_list:
        booster.best_score[dataset_name][eval_name] = score
    if not keep_training_booster:
        booster.model_from_string(booster.model_to_string(), False).free_dataset()
    return booster


class CVBooster:
    """CVBooster in LightGBM.

    Auxiliary data structure to hold and redirect all boosters of ``cv`` function.
    This class has the same methods as Booster class.
    All method calls are actually performed for underlying Boosters and then all returned results are returned in a list.

    Attributes
    ----------
    boosters : list of Booster
        The list of underlying fitted models.
    best_iteration : int
        The best iteration of fitted model.
    """

    def __init__(self):
        """Initialize the CVBooster.

        Generally, no need to instantiate manually.
        """
        self.boosters = []
        self.best_iteration = -1

    def _append(self, booster):
        """Add a booster to CVBooster."""
        self.boosters.append(booster)

    def __getattr__(self, name):
        """Redirect methods call of CVBooster."""
        def handler_function(*args, **kwargs):
            """Call methods with each booster, and concatenate their results."""
            ret = []
            for booster in self.boosters:
                ret.append(getattr(booster, name)(*args, **kwargs))
            return ret
        return handler_function


def _make_n_folds(full_data, folds, nfold, params, seed, fpreproc=None, stratified=True,
                  shuffle=True, eval_train_metric=False):
    """Make a n-fold list of Booster from random indices."""
    full_data = full_data.construct()
    num_data = full_data.num_data()
    if folds is not None:
        if not hasattr(folds, '__iter__') and not hasattr(folds, 'split'):
            raise AttributeError("folds should be a generator or iterator of (train_idx, test_idx) tuples "
                                 "or scikit-learn splitter object with split method")
        if hasattr(folds, 'split'):
            group_info = full_data.get_group()
            if group_info is not None:
                group_info = np.array(group_info, dtype=np.int32, copy=False)
                flatted_group = np.repeat(range(len(group_info)), repeats=group_info)
            else:
                flatted_group = np.zeros(num_data, dtype=np.int32)
            folds = folds.split(X=np.zeros(num_data), y=full_data.get_label(), groups=flatted_group)
    else:
        if any(params.get(obj_alias, "") in {"lambdarank", "rank_xendcg", "xendcg",
                                             "xe_ndcg", "xe_ndcg_mart", "xendcg_mart"}
               for obj_alias in _ConfigAliases.get("objective")):
            if not SKLEARN_INSTALLED:
                raise LightGBMError('scikit-learn is required for ranking cv')
            # ranking task, split according to groups
            group_info = np.array(full_data.get_group(), dtype=np.int32, copy=False)
            flatted_group = np.repeat(range(len(group_info)), repeats=group_info)
            group_kfold = _LGBMGroupKFold(n_splits=nfold)
            folds = group_kfold.split(X=np.zeros(num_data), groups=flatted_group)
        elif stratified:
            if not SKLEARN_INSTALLED:
                raise LightGBMError('scikit-learn is required for stratified cv')
            skf = _LGBMStratifiedKFold(n_splits=nfold, shuffle=shuffle, random_state=seed)
            folds = skf.split(X=np.zeros(num_data), y=full_data.get_label())
        else:
            if shuffle:
                randidx = np.random.RandomState(seed).permutation(num_data)
            else:
                randidx = np.arange(num_data)
            kstep = int(num_data / nfold)
            test_id = [randidx[i: i + kstep] for i in range(0, num_data, kstep)]
            train_id = [np.concatenate([test_id[i] for i in range(nfold) if k != i]) for k in range(nfold)]
            folds = zip(train_id, test_id)

    ret = CVBooster()
    for train_idx, test_idx in folds:
        train_set = full_data.subset(sorted(train_idx))
        valid_set = full_data.subset(sorted(test_idx))
        # run preprocessing on the data set if needed
        if fpreproc is not None:
            train_set, valid_set, tparam = fpreproc(train_set, valid_set, params.copy())
        else:
            tparam = params
        cvbooster = Booster(tparam, train_set)
        if eval_train_metric:
            cvbooster.add_valid(train_set, 'train')
        cvbooster.add_valid(valid_set, 'valid')
        ret._append(cvbooster)
    return ret


def _agg_cv_result(raw_results, eval_train_metric=False):
    """Aggregate cross-validation results."""
    cvmap = collections.OrderedDict()
    metric_type = {}
    for one_result in raw_results:
        for one_line in one_result:
            if eval_train_metric:
                key = f"{one_line[0]} {one_line[1]}"
            else:
                key = one_line[1]
            metric_type[key] = one_line[3]
            cvmap.setdefault(key, [])
            cvmap[key].append(one_line[2])
    return [('cv_agg', k, np.mean(v), metric_type[k], np.std(v)) for k, v in cvmap.items()]


def cv(params, train_set, num_boost_round=100,
       folds=None, nfold=5, stratified=True, shuffle=True,
       metrics=None, fobj=None, feval=None, init_model=None,
       feature_name='auto', categorical_feature='auto',
       early_stopping_rounds=None, fpreproc=None,
       verbose_eval=None, show_stdv=True, seed=0,
       callbacks=None, eval_train_metric=False,
<<<<<<< HEAD
       return_cvbooster=False, category_encoders=None):
    """Perform the cross-validation with given paramaters.
=======
       return_cvbooster=False):
    """Perform the cross-validation with given parameters.
>>>>>>> da3465cb

    Parameters
    ----------
    params : dict
        Parameters for Booster.
    train_set : Dataset
        Data to be trained on.
    num_boost_round : int, optional (default=100)
        Number of boosting iterations.
    folds : generator or iterator of (train_idx, test_idx) tuples, scikit-learn splitter object or None, optional (default=None)
        If generator or iterator, it should yield the train and test indices for each fold.
        If object, it should be one of the scikit-learn splitter classes
        (https://scikit-learn.org/stable/modules/classes.html#splitter-classes)
        and have ``split`` method.
        This argument has highest priority over other data split arguments.
    nfold : int, optional (default=5)
        Number of folds in CV.
    stratified : bool, optional (default=True)
        Whether to perform stratified sampling.
    shuffle : bool, optional (default=True)
        Whether to shuffle before splitting data.
    metrics : string, list of strings or None, optional (default=None)
        Evaluation metrics to be monitored while CV.
        If not None, the metric in ``params`` will be overridden.
    fobj : callable or None, optional (default=None)
        Customized objective function.
        Should accept two parameters: preds, train_data,
        and return (grad, hess).

            preds : list or numpy 1-D array
                The predicted values.
                Predicted values are returned before any transformation,
                e.g. they are raw margin instead of probability of positive class for binary task.
            train_data : Dataset
                The training dataset.
            grad : list or numpy 1-D array
                The value of the first order derivative (gradient) of the loss
                with respect to the elements of preds for each sample point.
            hess : list or numpy 1-D array
                The value of the second order derivative (Hessian) of the loss
                with respect to the elements of preds for each sample point.

        For multi-class task, the preds is group by class_id first, then group by row_id.
        If you want to get i-th row preds in j-th class, the access way is score[j * num_data + i]
        and you should group grad and hess in this way as well.

    feval : callable, list of callable functions or None, optional (default=None)
        Customized evaluation function.
        Each evaluation function should accept two parameters: preds, train_data,
        and return (eval_name, eval_result, is_higher_better) or list of such tuples.

            preds : list or numpy 1-D array
                The predicted values.
                If ``fobj`` is specified, predicted values are returned before any transformation,
                e.g. they are raw margin instead of probability of positive class for binary task in this case.
            train_data : Dataset
                The training dataset.
            eval_name : string
                The name of evaluation function (without whitespace).
            eval_result : float
                The eval result.
            is_higher_better : bool
                Is eval result higher better, e.g. AUC is ``is_higher_better``.

        For multi-class task, the preds is group by class_id first, then group by row_id.
        If you want to get i-th row preds in j-th class, the access way is preds[j * num_data + i].
        To ignore the default metric corresponding to the used objective,
        set ``metrics`` to the string ``"None"``.
    init_model : string, Booster or None, optional (default=None)
        Filename of LightGBM model or Booster instance used for continue training.
    feature_name : list of strings or 'auto', optional (default="auto")
        Feature names.
        If 'auto' and data is pandas DataFrame, data columns names are used.
    categorical_feature : list of strings or int, or 'auto', optional (default="auto")
        Categorical features.
        If list of int, interpreted as indices.
        If list of strings, interpreted as feature names (need to specify ``feature_name`` as well).
        If 'auto' and data is pandas DataFrame, pandas unordered categorical columns are used.
        All values in categorical features should be less than int32 max value (2147483647).
        Large values could be memory consuming. Consider using consecutive integers starting from zero.
        All negative values in categorical features will be treated as missing values.
        The output cannot be monotonically constrained with respect to a categorical feature.
    early_stopping_rounds : int or None, optional (default=None)
        Activates early stopping.
        CV score needs to improve at least every ``early_stopping_rounds`` round(s)
        to continue.
        Requires at least one metric. If there's more than one, will check all of them.
        To check only the first metric, set the ``first_metric_only`` parameter to ``True`` in ``params``.
        Last entry in evaluation history is the one from the best iteration.
    fpreproc : callable or None, optional (default=None)
        Preprocessing function that takes (dtrain, dtest, params)
        and returns transformed versions of those.
    verbose_eval : bool, int, or None, optional (default=None)
        Whether to display the progress.
        If None, progress will be displayed when np.ndarray is returned.
        If True, progress will be displayed at every boosting stage.
        If int, progress will be displayed at every given ``verbose_eval`` boosting stage.
    show_stdv : bool, optional (default=True)
        Whether to display the standard deviation in progress.
        Results are not affected by this parameter, and always contain std.
    seed : int, optional (default=0)
        Seed used to generate the folds (passed to numpy.random.seed).
    callbacks : list of callables or None, optional (default=None)
        List of callback functions that are applied at each iteration.
        See Callbacks in Python API for more information.
    eval_train_metric : bool, optional (default=False)
        Whether to display the train metric in progress.
        The score of the metric is calculated again after each training step, so there is some impact on performance.
    return_cvbooster : bool, optional (default=False)
        Whether to return Booster models trained on each fold through ``CVBooster``.
    category_encoders : string, optional (default=None)
        ways to encode categorical features into numerical values, separated by comma, currently supports:
        1. target[:prior], where `prior` is a real number used to smooth the calculation of encoded values
        target[:prior] is calculated as: (sum_label + prior * prior_weight) / (count + prior_weight)
        if the prior value is missing, use the label mean of training data as default prior
        2. count, the count of the categorical feature value in the dataset
        3. raw, the dynamic encoding method which encodes categorical values with sum_gradients / sum_hessians per leaf per iteration
        for example "target:0.5,target:0.0:count will convert each categorical feature into 3 numerical features, with the 3 different ways separated by ','.
        when category_encoders is empty, we use `raw` by default
        the numbers and names of features will be changed when category_encoders is not `raw`
        suppose the original name of a feature is `NAME`, the naming rules of its target and count encoding features are:
        1. for the encoder `target` (without user specified prior), it will be named as `NAME_label_mean_prior_target_encoding_<label_mean>`
        2. for the encoder `target:<prior>` (with user specified prior), it will be named as `NAME_target_encoding_<prior>`
        3. for the encoder `count`, it will be named as `NAME_count_encoding`
        Use get_feature_name() of python Booster or feature_name() of python Dataset after training to get the actual feature names used when category_encoders is set.
        When category_encoders==None, it is equivalent to 'raw'.

    Returns
    -------
    eval_hist : dict
        Evaluation history.
        The dictionary has the following format:
        {'metric1-mean': [values], 'metric1-stdv': [values],
        'metric2-mean': [values], 'metric2-stdv': [values],
        ...}.
        If ``return_cvbooster=True``, also returns trained boosters via ``cvbooster`` key.
    """
    if not isinstance(train_set, Dataset):
        raise TypeError("Training only accepts Dataset object")

    params = copy.deepcopy(params)
    if fobj is not None:
        for obj_alias in _ConfigAliases.get("objective"):
            params.pop(obj_alias, None)
        params['objective'] = 'none'
    for alias in _ConfigAliases.get("num_iterations"):
        if alias in params:
            _log_warning(f"Found `{alias}` in params. Will use it instead of argument")
            num_boost_round = params.pop(alias)
    params["num_iterations"] = num_boost_round
    for alias in _ConfigAliases.get("early_stopping_round"):
        if alias in params:
            _log_warning(f"Found `{alias}` in params. Will use it instead of argument")
            early_stopping_rounds = params.pop(alias)
    params["early_stopping_round"] = early_stopping_rounds
    first_metric_only = params.get('first_metric_only', False)

    if num_boost_round <= 0:
        raise ValueError("num_boost_round should be greater than zero.")
    if isinstance(init_model, str):
        predictor = _InnerPredictor(model_file=init_model, pred_parameter=params)
    elif isinstance(init_model, Booster):
        predictor = init_model._to_predictor(dict(init_model.params, **params))
    else:
        predictor = None

    if metrics is not None:
        for metric_alias in _ConfigAliases.get("metric"):
            params.pop(metric_alias, None)
        params['metric'] = metrics

    train_set._update_params(params) \
             ._set_predictor(predictor) \
             .set_feature_name(feature_name) \
             .set_categorical_feature(categorical_feature) \
             .set_category_encoders(category_encoders)

    results = collections.defaultdict(list)
    cvfolds = _make_n_folds(train_set, folds=folds, nfold=nfold,
                            params=params, seed=seed, fpreproc=fpreproc,
                            stratified=stratified, shuffle=shuffle,
                            eval_train_metric=eval_train_metric)

    # setup callbacks
    if callbacks is None:
        callbacks = set()
    else:
        for i, cb in enumerate(callbacks):
            cb.__dict__.setdefault('order', i - len(callbacks))
        callbacks = set(callbacks)
    if early_stopping_rounds is not None and early_stopping_rounds > 0:
        callbacks.add(callback.early_stopping(early_stopping_rounds, first_metric_only, verbose=False))
    if verbose_eval is True:
        callbacks.add(callback.print_evaluation(show_stdv=show_stdv))
    elif isinstance(verbose_eval, int):
        callbacks.add(callback.print_evaluation(verbose_eval, show_stdv=show_stdv))

    callbacks_before_iter = {cb for cb in callbacks if getattr(cb, 'before_iteration', False)}
    callbacks_after_iter = callbacks - callbacks_before_iter
    callbacks_before_iter = sorted(callbacks_before_iter, key=attrgetter('order'))
    callbacks_after_iter = sorted(callbacks_after_iter, key=attrgetter('order'))

    for i in range(num_boost_round):
        for cb in callbacks_before_iter:
            cb(callback.CallbackEnv(model=cvfolds,
                                    params=params,
                                    iteration=i,
                                    begin_iteration=0,
                                    end_iteration=num_boost_round,
                                    evaluation_result_list=None))
        cvfolds.update(fobj=fobj)
        res = _agg_cv_result(cvfolds.eval_valid(feval), eval_train_metric)
        for _, key, mean, _, std in res:
            results[f'{key}-mean'].append(mean)
            results[f'{key}-stdv'].append(std)
        try:
            for cb in callbacks_after_iter:
                cb(callback.CallbackEnv(model=cvfolds,
                                        params=params,
                                        iteration=i,
                                        begin_iteration=0,
                                        end_iteration=num_boost_round,
                                        evaluation_result_list=res))
        except callback.EarlyStopException as earlyStopException:
            cvfolds.best_iteration = earlyStopException.best_iteration + 1
            for k in results:
                results[k] = results[k][:cvfolds.best_iteration]
            break

    if return_cvbooster:
        results['cvbooster'] = cvfolds

    return dict(results)<|MERGE_RESOLUTION|>--- conflicted
+++ resolved
@@ -417,13 +417,8 @@
        early_stopping_rounds=None, fpreproc=None,
        verbose_eval=None, show_stdv=True, seed=0,
        callbacks=None, eval_train_metric=False,
-<<<<<<< HEAD
        return_cvbooster=False, category_encoders=None):
-    """Perform the cross-validation with given paramaters.
-=======
-       return_cvbooster=False):
     """Perform the cross-validation with given parameters.
->>>>>>> da3465cb
 
     Parameters
     ----------
