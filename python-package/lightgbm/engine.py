--- conflicted
+++ resolved
@@ -12,17 +12,6 @@
 from .basic import Booster, Dataset, LightGBMError, _ConfigAliases, _InnerPredictor, _log_warning
 from .compat import SKLEARN_INSTALLED, _LGBMGroupKFold, _LGBMStratifiedKFold
 
-<<<<<<< HEAD
-
-def train(params, train_set, num_boost_round=100,
-          valid_sets=None, valid_names=None,
-          fobj=None, feval=None, init_model=None,
-          feature_name='auto', categorical_feature='auto',
-          early_stopping_rounds=None, evals_result=None,
-          verbose_eval=True, learning_rates=None,
-          keep_training_booster=False, callbacks=None,
-          category_encoders=None):
-=======
 _LGBM_CustomObjectiveFunction = Callable[
     [Union[List, np.ndarray], Dataset],
     Tuple[Union[List, np.ndarray], Union[List, np.ndarray]]
@@ -49,9 +38,9 @@
     verbose_eval: Union[bool, int, str] = 'warn',
     learning_rates: Optional[Union[List[float], Callable[[int], float]]] = None,
     keep_training_booster: bool = False,
-    callbacks: Optional[List[Callable]] = None
+    callbacks: Optional[List[Callable]] = None,
+    category_encoders: Optional[str] = None
 ) -> Booster:
->>>>>>> 798dc1d4
     """Perform the training with given parameters.
 
     Parameters
