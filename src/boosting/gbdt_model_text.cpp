/*!
 * Copyright (c) 2017 Microsoft Corporation. All rights reserved.
 * Licensed under the MIT License. See LICENSE file in the project root for license information.
 */
#include <LightGBM/config.h>
#include <LightGBM/metric.h>
#include <LightGBM/objective_function.h>
#include <LightGBM/utils/array_args.h>
#include <LightGBM/utils/common.h>

#include <string>
#include <sstream>
#include <vector>

#include "gbdt.h"

namespace LightGBM {

const char* kModelVersion = "v3";

std::string GBDT::DumpModel(int start_iteration, int num_iteration, int feature_importance_type) const {
  std::stringstream str_buf;
  Common::C_stringstream(str_buf);

  str_buf << "{";
  str_buf << "\"name\":\"" << SubModelName() << "\"," << '\n';
  str_buf << "\"version\":\"" << kModelVersion << "\"," << '\n';
  str_buf << "\"num_class\":" << num_class_ << "," << '\n';
  str_buf << "\"num_tree_per_iteration\":" << num_tree_per_iteration_ << "," << '\n';
  str_buf << "\"label_index\":" << label_idx_ << "," << '\n';
  str_buf << "\"max_feature_idx\":" << max_feature_idx_ << "," << '\n';
  if (objective_function_ != nullptr) {
    str_buf << "\"objective\":\"" << objective_function_->ToString() << "\",\n";
  }

  str_buf << "\"average_output\":" << (average_output_ ? "true" : "false") << ",\n";

  str_buf << "\"feature_names\":[\"" << CommonC::Join(feature_names_, "\",\"")
          << "\"]," << '\n';

  str_buf << "\"monotone_constraints\":["
          << CommonC::Join(monotone_constraints_, ",") << "]," << '\n';

  str_buf << "\"feature_infos\":" << "{";
  bool first_obj = true;
  for (size_t i = 0; i < feature_infos_.size(); ++i) {
    std::stringstream json_str_buf;
    Common::C_stringstream(json_str_buf);
    auto strs = Common::Split(feature_infos_[i].c_str(), ":");
    if (strs[0][0] == '[') {
      strs[0].erase(0, 1);  // remove '['
      strs[1].erase(strs[1].size() - 1);  // remove ']'
      double max_, min_;
      Common::Atof(strs[0].c_str(), &min_);
      Common::Atof(strs[1].c_str(), &max_);
      json_str_buf << std::setprecision(std::numeric_limits<double>::digits10 + 2);
      json_str_buf << "{\"min_value\":" << Common::AvoidInf(min_) << ",";
      json_str_buf << "\"max_value\":" << Common::AvoidInf(max_) << ",";
      json_str_buf << "\"values\":[]}";
    } else if (strs[0] != "none") {  // categorical feature
      auto vals = CommonC::StringToArray<int>(feature_infos_[i], ':');
      auto max_idx = ArrayArgs<int>::ArgMax(vals);
      auto min_idx = ArrayArgs<int>::ArgMin(vals);
      json_str_buf << "{\"min_value\":" << vals[min_idx] << ",";
      json_str_buf << "\"max_value\":" << vals[max_idx] << ",";
      json_str_buf << "\"values\":[" << CommonC::Join(vals, ",") << "]}";
    } else {  // unused feature
      continue;
    }
    if (!first_obj) {
      str_buf << ",";
    }
    str_buf << "\"" << feature_names_[i] << "\":";
    str_buf << json_str_buf.str();
    first_obj = false;
  }
  str_buf << "}," << '\n';

  str_buf << "\"tree_info\":[";
  int num_used_model = static_cast<int>(models_.size());
  int total_iteration = num_used_model / num_tree_per_iteration_;
  start_iteration = std::max(start_iteration, 0);
  start_iteration = std::min(start_iteration, total_iteration);
  if (num_iteration > 0) {
    int end_iteration = start_iteration + num_iteration;
    num_used_model = std::min(end_iteration * num_tree_per_iteration_ , num_used_model);
  }
  int start_model = start_iteration * num_tree_per_iteration_;
  for (int i = start_model; i < num_used_model; ++i) {
    if (i > start_model) {
      str_buf << ",";
    }
    str_buf << "{";
    str_buf << "\"tree_index\":" << i << ",";
    str_buf << models_[i]->ToJSON();
    str_buf << "}";
  }
  str_buf << "]," << '\n';

  std::vector<double> feature_importances = FeatureImportance(
      num_iteration, feature_importance_type);
  // store the importance first
  std::vector<std::pair<size_t, std::string>> pairs;
  for (size_t i = 0; i < feature_importances.size(); ++i) {
    size_t feature_importances_int = static_cast<size_t>(feature_importances[i]);
    if (feature_importances_int > 0) {
      pairs.emplace_back(feature_importances_int, feature_names_[i]);
    }
  }
  str_buf << '\n' << "\"feature_importances\":" << "{";
  for (size_t i = 0; i < pairs.size(); ++i) {
    if (i > 0) {
      str_buf << ",";
    }
    str_buf << "\"" << pairs[i].second << "\":" << std::to_string(pairs[i].first);
  }
  str_buf << "}" << '\n';

  str_buf << "}" << '\n';

  return str_buf.str();
}

std::string GBDT::ModelToIfElse(int num_iteration) const {
  std::stringstream str_buf;
  Common::C_stringstream(str_buf);

  str_buf << "#include \"gbdt.h\"" << '\n';
  str_buf << "#include <LightGBM/utils/common.h>" << '\n';
  str_buf << "#include <LightGBM/objective_function.h>" << '\n';
  str_buf << "#include <LightGBM/metric.h>" << '\n';
  str_buf << "#include <LightGBM/prediction_early_stop.h>" << '\n';
  str_buf << "#include <ctime>" << '\n';
  str_buf << "#include <sstream>" << '\n';
  str_buf << "#include <chrono>" << '\n';
  str_buf << "#include <string>" << '\n';
  str_buf << "#include <vector>" << '\n';
  str_buf << "#include <utility>" << '\n';
  str_buf << "namespace LightGBM {" << '\n';

  int num_used_model = static_cast<int>(models_.size());
  if (num_iteration > 0) {
    num_used_model = std::min(num_iteration * num_tree_per_iteration_, num_used_model);
  }

  // PredictRaw
  for (int i = 0; i < num_used_model; ++i) {
    str_buf << models_[i]->ToIfElse(i, false) << '\n';
  }

  str_buf << "double (*PredictTreePtr[])(const double*) = { ";
  for (int i = 0; i < num_used_model; ++i) {
    if (i > 0) {
      str_buf << " , ";
    }
    str_buf << "PredictTree" << i;
  }
  str_buf << " };" << '\n' << '\n';

  std::stringstream pred_str_buf;
  Common::C_stringstream(pred_str_buf);

  pred_str_buf << "\t" << "int early_stop_round_counter = 0;" << '\n';
  pred_str_buf << "\t" << "std::memset(output, 0, sizeof(double) * num_tree_per_iteration_);" << '\n';
  pred_str_buf << "\t" << "for (int i = 0; i < num_iteration_for_pred_; ++i) {" << '\n';
  pred_str_buf << "\t\t" << "for (int k = 0; k < num_tree_per_iteration_; ++k) {" << '\n';
  pred_str_buf << "\t\t\t" << "output[k] += (*PredictTreePtr[i * num_tree_per_iteration_ + k])(features);" << '\n';
  pred_str_buf << "\t\t" << "}" << '\n';
  pred_str_buf << "\t\t" << "++early_stop_round_counter;" << '\n';
  pred_str_buf << "\t\t" << "if (early_stop->round_period == early_stop_round_counter) {" << '\n';
  pred_str_buf << "\t\t\t" << "if (early_stop->callback_function(output, num_tree_per_iteration_))" << '\n';
  pred_str_buf << "\t\t\t\t" << "return;" << '\n';
  pred_str_buf << "\t\t\t" << "early_stop_round_counter = 0;" << '\n';
  pred_str_buf << "\t\t" << "}" << '\n';
  pred_str_buf << "\t" << "}" << '\n';

  str_buf << "void GBDT::PredictRaw(const double* features, double *output, const PredictionEarlyStopInstance* early_stop) const {" << '\n';
  str_buf << pred_str_buf.str();
  str_buf << "}" << '\n';
  str_buf << '\n';

  // PredictRawByMap
  str_buf << "double (*PredictTreeByMapPtr[])(const std::unordered_map<int, double>&) = { ";
  for (int i = 0; i < num_used_model; ++i) {
    if (i > 0) {
      str_buf << " , ";
    }
    str_buf << "PredictTree" << i << "ByMap";
  }
  str_buf << " };" << '\n' << '\n';

  std::stringstream pred_str_buf_map;
  Common::C_stringstream(pred_str_buf_map);

  pred_str_buf_map << "\t" << "int early_stop_round_counter = 0;" << '\n';
  pred_str_buf_map << "\t" << "std::memset(output, 0, sizeof(double) * num_tree_per_iteration_);" << '\n';
  pred_str_buf_map << "\t" << "for (int i = 0; i < num_iteration_for_pred_; ++i) {" << '\n';
  pred_str_buf_map << "\t\t" << "for (int k = 0; k < num_tree_per_iteration_; ++k) {" << '\n';
  pred_str_buf_map << "\t\t\t" << "output[k] += (*PredictTreeByMapPtr[i * num_tree_per_iteration_ + k])(features);" << '\n';
  pred_str_buf_map << "\t\t" << "}" << '\n';
  pred_str_buf_map << "\t\t" << "++early_stop_round_counter;" << '\n';
  pred_str_buf_map << "\t\t" << "if (early_stop->round_period == early_stop_round_counter) {" << '\n';
  pred_str_buf_map << "\t\t\t" << "if (early_stop->callback_function(output, num_tree_per_iteration_))" << '\n';
  pred_str_buf_map << "\t\t\t\t" << "return;" << '\n';
  pred_str_buf_map << "\t\t\t" << "early_stop_round_counter = 0;" << '\n';
  pred_str_buf_map << "\t\t" << "}" << '\n';
  pred_str_buf_map << "\t" << "}" << '\n';

  str_buf << "void GBDT::PredictRawByMap(const std::unordered_map<int, double>& features, double* output, const PredictionEarlyStopInstance* early_stop) const {" << '\n';
  str_buf << pred_str_buf_map.str();
  str_buf << "}" << '\n';
  str_buf << '\n';

  // Predict
  str_buf << "void GBDT::Predict(const double* features, double *output, const PredictionEarlyStopInstance* early_stop) const {" << '\n';
  str_buf << "\t" << "PredictRaw(features, output, early_stop);" << '\n';
  str_buf << "\t" << "if (average_output_) {" << '\n';
  str_buf << "\t\t" << "for (int k = 0; k < num_tree_per_iteration_; ++k) {" << '\n';
  str_buf << "\t\t\t" << "output[k] /= num_iteration_for_pred_;" << '\n';
  str_buf << "\t\t" << "}" << '\n';
  str_buf << "\t" << "}" << '\n';
  str_buf << "\t" << "if (objective_function_ != nullptr) {" << '\n';
  str_buf << "\t\t" << "objective_function_->ConvertOutput(output, output);" << '\n';
  str_buf << "\t" << "}" << '\n';
  str_buf << "}" << '\n';
  str_buf << '\n';

  // PredictByMap
  str_buf << "void GBDT::PredictByMap(const std::unordered_map<int, double>& features, double* output, const PredictionEarlyStopInstance* early_stop) const {" << '\n';
  str_buf << "\t" << "PredictRawByMap(features, output, early_stop);" << '\n';
  str_buf << "\t" << "if (average_output_) {" << '\n';
  str_buf << "\t\t" << "for (int k = 0; k < num_tree_per_iteration_; ++k) {" << '\n';
  str_buf << "\t\t\t" << "output[k] /= num_iteration_for_pred_;" << '\n';
  str_buf << "\t\t" << "}" << '\n';
  str_buf << "\t" << "}" << '\n';
  str_buf << "\t" << "if (objective_function_ != nullptr) {" << '\n';
  str_buf << "\t\t" << "objective_function_->ConvertOutput(output, output);" << '\n';
  str_buf << "\t" << "}" << '\n';
  str_buf << "}" << '\n';
  str_buf << '\n';


  // PredictLeafIndex
  for (int i = 0; i < num_used_model; ++i) {
    str_buf << models_[i]->ToIfElse(i, true) << '\n';
  }

  str_buf << "double (*PredictTreeLeafPtr[])(const double*) = { ";
  for (int i = 0; i < num_used_model; ++i) {
    if (i > 0) {
      str_buf << " , ";
    }
    str_buf << "PredictTree" << i << "Leaf";
  }
  str_buf << " };" << '\n' << '\n';

  str_buf << "void GBDT::PredictLeafIndex(const double* features, double *output) const {" << '\n';
  str_buf << "\t" << "int total_tree = num_iteration_for_pred_ * num_tree_per_iteration_;" << '\n';
  str_buf << "\t" << "for (int i = 0; i < total_tree; ++i) {" << '\n';
  str_buf << "\t\t" << "output[i] = (*PredictTreeLeafPtr[i])(features);" << '\n';
  str_buf << "\t" << "}" << '\n';
  str_buf << "}" << '\n';

  // PredictLeafIndexByMap
  str_buf << "double (*PredictTreeLeafByMapPtr[])(const std::unordered_map<int, double>&) = { ";
  for (int i = 0; i < num_used_model; ++i) {
    if (i > 0) {
      str_buf << " , ";
    }
    str_buf << "PredictTree" << i << "LeafByMap";
  }
  str_buf << " };" << '\n' << '\n';

  str_buf << "void GBDT::PredictLeafIndexByMap(const std::unordered_map<int, double>& features, double* output) const {" << '\n';
  str_buf << "\t" << "int total_tree = num_iteration_for_pred_ * num_tree_per_iteration_;" << '\n';
  str_buf << "\t" << "for (int i = 0; i < total_tree; ++i) {" << '\n';
  str_buf << "\t\t" << "output[i] = (*PredictTreeLeafByMapPtr[i])(features);" << '\n';
  str_buf << "\t" << "}" << '\n';
  str_buf << "}" << '\n';

  str_buf << "}  // namespace LightGBM" << '\n';

  return str_buf.str();
}

bool GBDT::SaveModelToIfElse(int num_iteration, const char* filename) const {
  /*! \brief File to write models */
  std::ofstream output_file;
  std::ifstream ifs(filename);
  if (ifs.good()) {
    std::string origin((std::istreambuf_iterator<char>(ifs)),
      (std::istreambuf_iterator<char>()));
    output_file.open(filename);
    output_file << "#define USE_HARD_CODE 0" << '\n';
    output_file << "#ifndef USE_HARD_CODE" << '\n';
    output_file << origin << '\n';
    output_file << "#else" << '\n';
    output_file << ModelToIfElse(num_iteration);
    output_file << "#endif" << '\n';
  } else {
    output_file.open(filename);
    output_file << ModelToIfElse(num_iteration);
  }

  ifs.close();
  output_file.close();

  return static_cast<bool>(output_file);
}

std::string GBDT::SaveModelToString(int start_iteration, int num_iteration, int feature_importance_type) const {
  std::stringstream ss;
  Common::C_stringstream(ss);

  // output model type
  ss << SubModelName() << '\n';
  ss << "version=" << kModelVersion << '\n';
  // output number of class
  ss << "num_class=" << num_class_ << '\n';
  ss << "num_tree_per_iteration=" << num_tree_per_iteration_ << '\n';
  // output label index
  ss << "label_index=" << label_idx_ << '\n';
  // output max_feature_idx
  ss << "max_feature_idx=" << max_feature_idx_ << '\n';
  // output objective
  if (objective_function_ != nullptr) {
    ss << "objective=" << objective_function_->ToString() << '\n';
  }

  if (average_output_) {
    ss << "average_output" << '\n';
  }

  ss << "feature_names=" << CommonC::Join(feature_names_, " ") << '\n';

  if (monotone_constraints_.size() != 0) {
    ss << "monotone_constraints=" << CommonC::Join(monotone_constraints_, " ")
       << '\n';
  }

<<<<<<< HEAD
  ss << "feature_infos=" << Common::Join(feature_infos_, " ") << '\n';
  // dump ctr information
  if (ctr_provider_ != nullptr) {
    ss << "ctr_provider=" << ctr_provider_->DumpModelInfo() << "\n";
  } else {
    ss << "ctr_provider=" << "\n";
  }
=======
  ss << "feature_infos=" << CommonC::Join(feature_infos_, " ") << '\n';
>>>>>>> e5554e16

  int num_used_model = static_cast<int>(models_.size());
  int total_iteration = num_used_model / num_tree_per_iteration_;
  start_iteration = std::max(start_iteration, 0);
  start_iteration = std::min(start_iteration, total_iteration);
  if (num_iteration > 0) {
    int end_iteration = start_iteration + num_iteration;
    num_used_model = std::min(end_iteration * num_tree_per_iteration_, num_used_model);
  }

  int start_model = start_iteration * num_tree_per_iteration_;

  std::vector<std::string> tree_strs(num_used_model - start_model);
  std::vector<size_t> tree_sizes(num_used_model - start_model);
  // output tree models
  #pragma omp parallel for schedule(static)
  for (int i = start_model; i < num_used_model; ++i) {
    const int idx = i - start_model;
    tree_strs[idx] = "Tree=" + std::to_string(idx) + '\n';
    tree_strs[idx] += models_[i]->ToString() + '\n';
    tree_sizes[idx] = tree_strs[idx].size();
  }

  ss << "tree_sizes=" << CommonC::Join(tree_sizes, " ") << '\n';
  ss << '\n';

  for (int i = 0; i < num_used_model - start_model; ++i) {
    ss << tree_strs[i];
    tree_strs[i].clear();
  }
  ss << "end of trees" << "\n";
  std::vector<double> feature_importances = FeatureImportance(
      num_iteration, feature_importance_type);
  // store the importance first
  std::vector<std::pair<size_t, std::string>> pairs;
  for (size_t i = 0; i < feature_importances.size(); ++i) {
    size_t feature_importances_int = static_cast<size_t>(feature_importances[i]);
    if (feature_importances_int > 0) {
      pairs.emplace_back(feature_importances_int, feature_names_[i]);
    }
  }
  // sort the importance
  std::stable_sort(pairs.begin(), pairs.end(),
                   [](const std::pair<size_t, std::string>& lhs,
                      const std::pair<size_t, std::string>& rhs) {
    return lhs.first > rhs.first;
  });
  ss << '\n' << "feature_importances:" << '\n';
  for (size_t i = 0; i < pairs.size(); ++i) {
    ss << pairs[i].second << "=" << std::to_string(pairs[i].first) << '\n';
  }
  if (config_ != nullptr) {
    ss << "\nparameters:" << '\n';
    ss << config_->ToString() << "\n";
    ss << "end of parameters" << '\n';
  } else if (!loaded_parameter_.empty()) {
    ss << "\nparameters:" << '\n';
    ss << loaded_parameter_ << "\n";
    ss << "end of parameters" << '\n';
  }
  return ss.str();
}

bool GBDT::SaveModelToFile(int start_iteration, int num_iteration, int feature_importance_type, const char* filename) const {
  /*! \brief File to write models */
  std::ofstream output_file;
  output_file.open(filename, std::ios::out | std::ios::binary);
  std::string str_to_write = SaveModelToString(start_iteration, num_iteration, feature_importance_type);
  output_file.write(str_to_write.c_str(), str_to_write.size());
  output_file.close();

  return static_cast<bool>(output_file);
}

bool GBDT::LoadModelFromString(const char* buffer, size_t len) {
  // use serialized string to restore this object
  models_.clear();
  auto c_str = buffer;
  auto p = c_str;
  auto end = p + len;
  std::unordered_map<std::string, std::string> key_vals;
  while (p < end) {
    auto line_len = Common::GetLine(p);
    if (line_len > 0) {
      std::string cur_line(p, line_len);
      if (!Common::StartsWith(cur_line, "Tree=")) {
        auto strs = Common::Split(cur_line.c_str(), '=');
        if (strs.size() == 1) {
          key_vals[strs[0]] = "";
        } else if (strs.size() == 2) {
          key_vals[strs[0]] = strs[1];
        } else if (strs.size() > 2) {
          if (strs[0] == "feature_names") {
            key_vals[strs[0]] = cur_line.substr(std::strlen("feature_names="));
          } else if (strs[0] == "monotone_constraints") {
            key_vals[strs[0]] = cur_line.substr(std::strlen("monotone_constraints="));
          } else {
            // Use first 128 chars to avoid exceed the message buffer.
            Log::Fatal("Wrong line at model file: %s", cur_line.substr(0, std::min<size_t>(128, cur_line.size())).c_str());
          }
        }
      } else {
        break;
      }
    }
    p += line_len;
    p = Common::SkipNewLine(p);
  }

  // get number of classes
  if (key_vals.count("num_class")) {
    Common::Atoi(key_vals["num_class"].c_str(), &num_class_);
  } else {
    Log::Fatal("Model file doesn't specify the number of classes");
    return false;
  }

  if (key_vals.count("num_tree_per_iteration")) {
    Common::Atoi(key_vals["num_tree_per_iteration"].c_str(), &num_tree_per_iteration_);
  } else {
    num_tree_per_iteration_ = num_class_;
  }

  // get index of label
  if (key_vals.count("label_index")) {
    Common::Atoi(key_vals["label_index"].c_str(), &label_idx_);
  } else {
    Log::Fatal("Model file doesn't specify the label index");
    return false;
  }

  // get max_feature_idx first
  if (key_vals.count("max_feature_idx")) {
    Common::Atoi(key_vals["max_feature_idx"].c_str(), &max_feature_idx_);
  } else {
    Log::Fatal("Model file doesn't specify max_feature_idx");
    return false;
  }

  // recover ctr information
  if (key_vals.count("ctr_provider")) {
    ctr_provider_.reset(CTRProvider::RecoverFromModelString(key_vals["ctr_provider"]));
  } else {
    Log::Fatal("Model file doesn't specify ctr_provider");
    return false;
  }

  // get average_output
  if (key_vals.count("average_output")) {
    average_output_ = true;
  }

  // get feature names
  if (key_vals.count("feature_names")) {
    feature_names_ = Common::Split(key_vals["feature_names"].c_str(), ' ');
    if (feature_names_.size() != static_cast<size_t>(max_feature_idx_ + 1)) {
      Log::Fatal("Wrong size of feature_names");
      return false;
    }
  } else {
    Log::Fatal("Model file doesn't contain feature_names");
    return false;
  }

  // get monotone_constraints
  if (key_vals.count("monotone_constraints")) {
    monotone_constraints_ = CommonC::StringToArray<int8_t>(key_vals["monotone_constraints"].c_str(), ' ');
    if (monotone_constraints_.size() != static_cast<size_t>(max_feature_idx_ + 1)) {
      Log::Fatal("Wrong size of monotone_constraints");
      return false;
    }
  }

  if (key_vals.count("feature_infos")) {
    feature_infos_ = Common::Split(key_vals["feature_infos"].c_str(), ' ');
    if (feature_infos_.size() != static_cast<size_t>(max_feature_idx_ + 1)) {
      Log::Fatal("Wrong size of feature_infos");
      return false;
    }
  } else {
    Log::Fatal("Model file doesn't contain feature_infos");
    return false;
  }

  if (key_vals.count("objective")) {
    auto str = key_vals["objective"];
    loaded_objective_.reset(ObjectiveFunction::CreateObjectiveFunction(ParseObjectiveAlias(str)));
    objective_function_ = loaded_objective_.get();
  }

  if (!key_vals.count("tree_sizes")) {
    while (p < end) {
      auto line_len = Common::GetLine(p);
      if (line_len > 0) {
        std::string cur_line(p, line_len);
        if (Common::StartsWith(cur_line, "Tree=")) {
          p += line_len;
          p = Common::SkipNewLine(p);
          size_t used_len = 0;
          models_.emplace_back(new Tree(p, &used_len));
          p += used_len;
        } else {
          break;
        }
      }
      p = Common::SkipNewLine(p);
    }
  } else {
    std::vector<size_t> tree_sizes = CommonC::StringToArray<size_t>(key_vals["tree_sizes"].c_str(), ' ');
    std::vector<size_t> tree_boundries(tree_sizes.size() + 1, 0);
    int num_trees = static_cast<int>(tree_sizes.size());
    for (int i = 0; i < num_trees; ++i) {
      tree_boundries[i + 1] = tree_boundries[i] + tree_sizes[i];
      models_.emplace_back(nullptr);
    }
    OMP_INIT_EX();
    #pragma omp parallel for schedule(static)
    for (int i = 0; i < num_trees; ++i) {
      OMP_LOOP_EX_BEGIN();
      auto cur_p = p + tree_boundries[i];
      auto line_len = Common::GetLine(cur_p);
      std::string cur_line(cur_p, line_len);
      if (Common::StartsWith(cur_line, "Tree=")) {
        cur_p += line_len;
        cur_p = Common::SkipNewLine(cur_p);
        size_t used_len = 0;
        models_[i].reset(new Tree(cur_p, &used_len));
      } else {
        Log::Fatal("Model format error, expect a tree here. met %s", cur_line.c_str());
      }
      OMP_LOOP_EX_END();
    }
    OMP_THROW_EX();
  }
  num_iteration_for_pred_ = static_cast<int>(models_.size()) / num_tree_per_iteration_;
  num_init_iteration_ = num_iteration_for_pred_;
  iter_ = 0;
  bool is_inparameter = false;
  std::stringstream ss;
  Common::C_stringstream(ss);
  while (p < end) {
    auto line_len = Common::GetLine(p);
    if (line_len > 0) {
      std::string cur_line(p, line_len);
      if (cur_line == std::string("parameters:")) {
        is_inparameter = true;
      } else if (cur_line == std::string("end of parameters")) {
        break;
      } else if (is_inparameter) {
        ss << cur_line << "\n";
      }
    }
    p += line_len;
    p = Common::SkipNewLine(p);
  }
  if (!ss.str().empty()) {
    loaded_parameter_ = ss.str();
  }
  return true;
}

std::vector<double> GBDT::FeatureImportance(int num_iteration, int importance_type) const {
  int num_used_model = static_cast<int>(models_.size());
  if (num_iteration > 0) {
    num_iteration += 0;
    num_used_model = std::min(num_iteration * num_tree_per_iteration_, num_used_model);
  }

  std::vector<double> feature_importances(max_feature_idx_ + 1, 0.0);
  if (importance_type == 0) {
    for (int iter = 0; iter < num_used_model; ++iter) {
      for (int split_idx = 0; split_idx < models_[iter]->num_leaves() - 1; ++split_idx) {
        if (models_[iter]->split_gain(split_idx) > 0) {
#ifdef DEBUG
          CHECK_GE(models_[iter]->split_feature(split_idx), 0);
#endif
          feature_importances[models_[iter]->split_feature(split_idx)] += 1.0;
        }
      }
    }
  } else if (importance_type == 1) {
    for (int iter = 0; iter < num_used_model; ++iter) {
      for (int split_idx = 0; split_idx < models_[iter]->num_leaves() - 1; ++split_idx) {
        if (models_[iter]->split_gain(split_idx) > 0) {
#ifdef DEBUG
          CHECK_GE(models_[iter]->split_feature(split_idx), 0);
#endif
          feature_importances[models_[iter]->split_feature(split_idx)] += models_[iter]->split_gain(split_idx);
        }
      }
    }
  } else {
    Log::Fatal("Unknown importance type: only support split=0 and gain=1");
  }
  return feature_importances;
}

}  // namespace LightGBM<|MERGE_RESOLUTION|>--- conflicted
+++ resolved
@@ -338,17 +338,13 @@
        << '\n';
   }
 
-<<<<<<< HEAD
-  ss << "feature_infos=" << Common::Join(feature_infos_, " ") << '\n';
+  ss << "feature_infos=" << CommonC::Join(feature_infos_, " ") << '\n';
   // dump ctr information
   if (ctr_provider_ != nullptr) {
     ss << "ctr_provider=" << ctr_provider_->DumpModelInfo() << "\n";
   } else {
     ss << "ctr_provider=" << "\n";
   }
-=======
-  ss << "feature_infos=" << CommonC::Join(feature_infos_, " ") << '\n';
->>>>>>> e5554e16
 
   int num_used_model = static_cast<int>(models_.size());
   int total_iteration = num_used_model / num_tree_per_iteration_;
