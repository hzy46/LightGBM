--- conflicted
+++ resolved
@@ -2578,82 +2578,4 @@
   }
   Log::Fatal("Unknown data type in RowFunctionFromCSR");
   return nullptr;
-<<<<<<< HEAD
-=======
-}
-
-
-
-template <typename T1, typename T2>
-std::function<std::pair<int, double>(int idx)> IterateFunctionFromCSC_helper(const void* col_ptr, const int32_t* indices, const void* data, int col_idx) {
-  const T1* data_ptr = reinterpret_cast<const T1*>(data);
-  const T2* ptr_col_ptr = reinterpret_cast<const T2*>(col_ptr);
-  int64_t start = ptr_col_ptr[col_idx];
-  int64_t end = ptr_col_ptr[col_idx + 1];
-  return [=] (int offset) {
-    int64_t i = static_cast<int64_t>(start + offset);
-    if (i >= end) {
-      return std::make_pair(-1, 0.0);
-    }
-    int idx = static_cast<int>(indices[i]);
-    double val = static_cast<double>(data_ptr[i]);
-    return std::make_pair(idx, val);
-  };
-}
-
-std::function<std::pair<int, double>(int idx)>
-IterateFunctionFromCSC(const void* col_ptr, int col_ptr_type, const int32_t* indices, const void* data, int data_type, int64_t ncol_ptr, int64_t , int col_idx) {
-  CHECK(col_idx < ncol_ptr && col_idx >= 0);
-  if (data_type == C_API_DTYPE_FLOAT32) {
-    if (col_ptr_type == C_API_DTYPE_INT32) {
-      return IterateFunctionFromCSC_helper<float, int32_t>(col_ptr, indices, data, col_idx);
-    } else if (col_ptr_type == C_API_DTYPE_INT64) {
-      return IterateFunctionFromCSC_helper<float, int64_t>(col_ptr, indices, data, col_idx);
-    }
-  } else if (data_type == C_API_DTYPE_FLOAT64) {
-    if (col_ptr_type == C_API_DTYPE_INT32) {
-      return IterateFunctionFromCSC_helper<double, int32_t>(col_ptr, indices, data, col_idx);
-    } else if (col_ptr_type == C_API_DTYPE_INT64) {
-      return IterateFunctionFromCSC_helper<double, int64_t>(col_ptr, indices, data, col_idx);
-    }
-  }
-  Log::Fatal("Unknown data type in CSC matrix");
-  return nullptr;
-}
-
-CSC_RowIterator::CSC_RowIterator(const void* col_ptr, int col_ptr_type, const int32_t* indices,
-                                 const void* data, int data_type, int64_t ncol_ptr, int64_t nelem, int col_idx) {
-  iter_fun_ = IterateFunctionFromCSC(col_ptr, col_ptr_type, indices, data, data_type, ncol_ptr, nelem, col_idx);
-}
-
-double CSC_RowIterator::Get(int idx) {
-  while (idx > cur_idx_ && !is_end_) {
-    auto ret = iter_fun_(nonzero_idx_);
-    if (ret.first < 0) {
-      is_end_ = true;
-      break;
-    }
-    cur_idx_ = ret.first;
-    cur_val_ = ret.second;
-    ++nonzero_idx_;
-  }
-  if (idx == cur_idx_) {
-    return cur_val_;
-  } else {
-    return 0.0f;
-  }
-}
-
-std::pair<int, double> CSC_RowIterator::NextNonZero() {
-  if (!is_end_) {
-    auto ret = iter_fun_(nonzero_idx_);
-    ++nonzero_idx_;
-    if (ret.first < 0) {
-      is_end_ = true;
-    }
-    return ret;
-  } else {
-    return std::make_pair(-1, 0.0);
-  }
->>>>>>> 3bebf4d1
 }