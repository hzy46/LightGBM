--- conflicted
+++ resolved
@@ -722,18 +722,13 @@
   num_groups_ = num_features_;
   feature2group_.clear();
   feature2subfeature_.clear();
-<<<<<<< HEAD
-  // copy feature bin mapper data
   feature_need_push_zeros_ = dataset->feature_need_push_zeros_;
-=======
-
-  feature_need_push_zeros_.clear();
   group_bin_boundaries_.clear();
   uint64_t num_total_bin = 0;
   group_bin_boundaries_.push_back(num_total_bin);
   group_feature_start_.resize(num_groups_);
   group_feature_cnt_.resize(num_groups_);
->>>>>>> 52859744
+  // copy feature bin mapper data
   for (int i = 0; i < num_features_; ++i) {
     std::vector<std::unique_ptr<BinMapper>> bin_mappers;
     bin_mappers.emplace_back(new BinMapper(*(dataset->FeatureBinMapper(i))));
