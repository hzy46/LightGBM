#include <LightGBM/dataset.h>

#include <LightGBM/feature.h>
#include <LightGBM/network.h>

#include <omp.h>

#include <cstdio>
#include <unordered_map>
#include <limits>
#include <vector>
#include <utility>
#include <string>
#include <sstream>

namespace LightGBM {

Dataset::Dataset(const char* data_filename, const char* init_score_filename,
  const IOConfig& io_config, const PredictFunction& predict_fun)
  :data_filename_(data_filename), random_(io_config.data_random_seed),
  max_bin_(io_config.max_bin), is_enable_sparse_(io_config.is_enable_sparse), predict_fun_(predict_fun) {

  num_class_ = io_config.num_class;

  CheckCanLoadFromBin();
  if (is_loading_from_binfile_ && predict_fun != nullptr) {
    Log::Info("Cannot initialize prediction by using a binary file, using text file instead");
    is_loading_from_binfile_ = false;
  }

  if (!is_loading_from_binfile_) {
    // load weight, query information and initialize score
    metadata_.Init(data_filename, init_score_filename, num_class_);
    // create text reader
    text_reader_ = new TextReader<data_size_t>(data_filename, io_config.has_header);

    std::unordered_map<std::string, int> name2idx;
    // get column names
    if (io_config.has_header) {
      std::string first_line = text_reader_->first_line();
      feature_names_ = Common::Split(first_line.c_str(), "\t ,");
      for (size_t i = 0; i < feature_names_.size(); ++i) {
        name2idx[feature_names_[i]] = static_cast<int>(i);
      }
    }
    std::string name_prefix("name:");

    // load label idx
    if (io_config.label_column.size() > 0) {
      if (Common::StartsWith(io_config.label_column, name_prefix)) {
        std::string name = io_config.label_column.substr(name_prefix.size());
        if (name2idx.count(name) > 0) {
          label_idx_ = name2idx[name];
          Log::Info("Using column %s as label", name.c_str());
        } else {
          Log::Fatal("Could not find label column %s in data file", name.c_str());
        }
      } else {
        if (!Common::AtoiAndCheck(io_config.label_column.c_str(), &label_idx_)) {
          Log::Fatal("label_column is not a number, \
                      if you want to use a column name, \
                      please add the prefix \"name:\" to the column name");
        }
        Log::Info("Using column number %d as label", label_idx_);
      }
    }
    if (feature_names_.size() > 0) {
      // erase label column name
      feature_names_.erase(feature_names_.begin() + label_idx_);
    }
    // load ignore columns
    if (io_config.ignore_column.size() > 0) {
      if (Common::StartsWith(io_config.ignore_column, name_prefix)) {
        std::string names = io_config.ignore_column.substr(name_prefix.size());
        for (auto name : Common::Split(names.c_str(), ',')) {
          if (name2idx.count(name) > 0) {
            int tmp = name2idx[name];
            // skip for label column
            if (tmp > label_idx_) { tmp -= 1; }
            ignore_features_.emplace(tmp);
          } else {
            Log::Fatal("Could not find ignore column %s in data file", name.c_str());
          }
        }
      } else {
        for (auto token : Common::Split(io_config.ignore_column.c_str(), ',')) {
          int tmp = 0;
          if (!Common::AtoiAndCheck(token.c_str(), &tmp)) {
            Log::Fatal("ignore_column is not a number, \
                        if you want to use a column name, \
                        please add the prefix \"name:\" to the column name");
          }
          // skip for label column
          if (tmp > label_idx_) { tmp -= 1; }
          ignore_features_.emplace(tmp);
        }
      }

    }

    // load weight idx
    if (io_config.weight_column.size() > 0) {
      if (Common::StartsWith(io_config.weight_column, name_prefix)) {
        std::string name = io_config.weight_column.substr(name_prefix.size());
        if (name2idx.count(name) > 0) {
          weight_idx_ = name2idx[name];
          Log::Info("Using column %s as weight", name.c_str());
        } else {
          Log::Fatal("Could not find weight column %s in data file", name.c_str());
        }
      } else {
        if (!Common::AtoiAndCheck(io_config.weight_column.c_str(), &weight_idx_)) {
          Log::Fatal("weight_column is not a number, \
                      if you want to use a column name, \
                      please add the prefix \"name:\" to the column name");
        }
        Log::Info("Using column number %d as weight", weight_idx_);
      }
      // skip for label column
      if (weight_idx_ > label_idx_) {
        weight_idx_ -= 1;
      }
      ignore_features_.emplace(weight_idx_);
    }

    if (io_config.group_column.size() > 0) {
      if (Common::StartsWith(io_config.group_column, name_prefix)) {
        std::string name = io_config.group_column.substr(name_prefix.size());
        if (name2idx.count(name) > 0) {
          group_idx_ = name2idx[name];
          Log::Info("Using column %s as group/query id", name.c_str());
        } else {
          Log::Fatal("Could not find group/query column %s in data file", name.c_str());
        }
      } else {
        if (!Common::AtoiAndCheck(io_config.group_column.c_str(), &group_idx_)) {
          Log::Fatal("group_column is not a number, \
                      if you want to use a column name, \
                      please add the prefix \"name:\" to the column name");
        }
        Log::Info("Using column number %d as group/query id", group_idx_);
      }
      // skip for label column
      if (group_idx_ > label_idx_) {
        group_idx_ -= 1;
      }
      ignore_features_.emplace(group_idx_);
    }

    // create text parser
    parser_ = Parser::CreateParser(data_filename_, io_config.has_header, 0, label_idx_);
    if (parser_ == nullptr) {
      Log::Fatal("Could not recognize data format of %s", data_filename_);
    }
  } else {
    // only need to load initialize score, other meta data will be loaded from binary file
    metadata_.Init(init_score_filename, num_class_);
    Log::Info("Loading data set from binary file");
    parser_ = nullptr;
    text_reader_ = nullptr;
  }

}

Dataset::~Dataset() {
  if (parser_ != nullptr) { delete parser_; }
  if (text_reader_ != nullptr) { delete text_reader_; }
  for (auto& feature : features_) {
    delete feature;
  }
  features_.clear();
}

void Dataset::LoadDataToMemory(int rank, int num_machines, bool is_pre_partition) {
  used_data_indices_.clear();
  if (num_machines == 1 || is_pre_partition) {
    // read all lines
    num_data_ = text_reader_->ReadAllLines();
    global_num_data_ = num_data_;
  } else {  // need partition data
    // get query data
    const data_size_t* query_boundaries = metadata_.query_boundaries();

    if (query_boundaries == nullptr) {
      // if not contain query data, minimal sample unit is one record
      global_num_data_ = text_reader_->ReadAndFilterLines([this, rank, num_machines](data_size_t) {
        if (random_.NextInt(0, num_machines) == rank) {
          return true;
        } else {
          return false;
        }
      }, &used_data_indices_);
    } else {
      // if contain query data, minimal sample unit is one query
      data_size_t num_queries = metadata_.num_queries();
      data_size_t qid = -1;
      bool is_query_used = false;
      global_num_data_ = text_reader_->ReadAndFilterLines(
        [this, rank, num_machines, &qid, &query_boundaries, &is_query_used, num_queries]
      (data_size_t line_idx) {
        if (qid >= num_queries) {
<<<<<<< HEAD
          Log::Fatal("Current query exceed the range of query file, \
                      please ensure your query file is correct");
=======
          Log::Fatal("Current query exceeds the range of the query file, please ensure the query file is correct");
>>>>>>> 0241d323
        }
        if (line_idx >= query_boundaries[qid + 1]) {
          // if is new query
          is_query_used = false;
          if (random_.NextInt(0, num_machines) == rank) {
            is_query_used = true;
          }
          ++qid;
        }
        return is_query_used;
      }, &used_data_indices_);
    }
    // set number of data
    num_data_ = static_cast<data_size_t>(used_data_indices_.size());
  }
}

void Dataset::SampleDataFromMemory(std::vector<std::string>* out_data) {
  const size_t sample_cnt = static_cast<size_t>(num_data_ < 50000 ? num_data_ : 50000);
  std::vector<size_t> sample_indices = random_.Sample(num_data_, sample_cnt);
  out_data->clear();
  for (size_t i = 0; i < sample_indices.size(); ++i) {
    const size_t idx = sample_indices[i];
    out_data->push_back(text_reader_->Lines()[idx]);
  }
}

void Dataset::SampleDataFromFile(int rank, int num_machines, bool is_pre_partition,
                                             std::vector<std::string>* out_data) {
  used_data_indices_.clear();
  const size_t sample_cnt = 50000;
  if (num_machines == 1 || is_pre_partition) {
    num_data_ = static_cast<data_size_t>(text_reader_->SampleFromFile(random_, sample_cnt, out_data));
    global_num_data_ = num_data_;
  } else {  // need partition data
    // get query data
    const data_size_t* query_boundaries = metadata_.query_boundaries();
    if (query_boundaries == nullptr) {
      // if not contain query file, minimal sample unit is one record
      global_num_data_ = text_reader_->SampleAndFilterFromFile([this, rank, num_machines]
      (data_size_t) {
        if (random_.NextInt(0, num_machines) == rank) {
          return true;
        } else {
          return false;
        }
      }, &used_data_indices_, random_, sample_cnt, out_data);
    } else {
      // if contain query file, minimal sample unit is one query
      data_size_t num_queries = metadata_.num_queries();
      data_size_t qid = -1;
      bool is_query_used = false;
      global_num_data_ = text_reader_->SampleAndFilterFromFile(
        [this, rank, num_machines, &qid, &query_boundaries, &is_query_used, num_queries]
      (data_size_t line_idx) {
        if (qid >= num_queries) {
          Log::Fatal("Query id exceeds the range of the query file, \
                      please ensure the query file is correct");
        }
        if (line_idx >= query_boundaries[qid + 1]) {
          // if is new query
          is_query_used = false;
          if (random_.NextInt(0, num_machines) == rank) {
            is_query_used = true;
          }
          ++qid;
        }
        return is_query_used;
      }, &used_data_indices_, random_, sample_cnt, out_data);
    }
    num_data_ = static_cast<data_size_t>(used_data_indices_.size());
  }
}

void Dataset::ConstructBinMappers(int rank, int num_machines, const std::vector<std::string>& sample_data) {
  // sample_values[i][j], means the value of j-th sample on i-th feature
  std::vector<std::vector<double>> sample_values;
  // temp buffer for one line features and label
  std::vector<std::pair<int, double>> oneline_features;
  double label;
  for (size_t i = 0; i < sample_data.size(); ++i) {
    oneline_features.clear();
    // parse features
    parser_->ParseOneLine(sample_data[i].c_str(), &oneline_features, &label);
    // push 0 first, then edit the value according existing feature values
    for (auto& feature_values : sample_values) {
      feature_values.push_back(0.0);
    }
    for (std::pair<int, double>& inner_data : oneline_features) {
      if (static_cast<size_t>(inner_data.first) >= sample_values.size()) {
        // if need expand feature set
        size_t need_size = inner_data.first - sample_values.size() + 1;
        for (size_t j = 0; j < need_size; ++j) {
          // push i+1 0
          sample_values.emplace_back(i + 1, 0.0f);
        }
      }
      // edit the feature value
      sample_values[inner_data.first][i] = inner_data.second;
    }
  }

  features_.clear();

  // -1 means doesn't use this feature
  used_feature_map_ = std::vector<int>(sample_values.size(), -1);
  num_total_features_ = static_cast<int>(sample_values.size());

  // check the range of label_idx, weight_idx and group_idx
  CHECK(label_idx_ >= 0 && label_idx_ <= num_total_features_);
  CHECK(weight_idx_ < 0 || weight_idx_ < num_total_features_);
  CHECK(group_idx_ < 0 || group_idx_ < num_total_features_);

  // fill feature_names_ if not header
  if (feature_names_.size() <= 0) {
    for (int i = 0; i < num_total_features_; ++i) {
      std::stringstream str_buf;
      str_buf << "Column_" << i;
      feature_names_.push_back(str_buf.str());
    }
  }

  // start find bins
  if (num_machines == 1) {
    std::vector<BinMapper*> bin_mappers(sample_values.size());
    // if only one machine, find bin locally
    #pragma omp parallel for schedule(guided)
    for (int i = 0; i < static_cast<int>(sample_values.size()); ++i) {
      if (ignore_features_.count(i) > 0) {
        bin_mappers[i] = nullptr;
        continue;
      }
      bin_mappers[i] = new BinMapper();
      bin_mappers[i]->FindBin(&sample_values[i], max_bin_);
    }

    for (size_t i = 0; i < sample_values.size(); ++i) {
      if (bin_mappers[i] == nullptr) {
        Log::Warning("Ignoring feature %s", feature_names_[i].c_str());
      }
      else if (!bin_mappers[i]->is_trival()) {
        // map real feature index to used feature index
        used_feature_map_[i] = static_cast<int>(features_.size());
        // push new feature
        features_.push_back(new Feature(static_cast<int>(i), bin_mappers[i],
                                             num_data_, is_enable_sparse_));
      } else {
        // if feature is trival(only 1 bin), free spaces
        Log::Warning("Ignoring feature %s, only has one value", feature_names_[i].c_str());
        delete bin_mappers[i];
      }
    }
  } else {
    // if have multi-machines, need find bin distributed
    // different machines will find bin for different features

    // start and len will store the process feature indices for different machines
    // machine i will find bins for features in [ strat[i], start[i] + len[i] )
    int* start = new int[num_machines];
    int* len = new int[num_machines];
    int total_num_feature = static_cast<int>(sample_values.size());
    int step = (total_num_feature + num_machines - 1) / num_machines;
    if (step < 1) { step = 1; }

    start[0] = 0;
    for (int i = 0; i < num_machines - 1; ++i) {
      len[i] = Common::Min<int>(step, total_num_feature - start[i]);
      start[i + 1] = start[i] + len[i];
    }
    len[num_machines - 1] = total_num_feature - start[num_machines - 1];
    // get size of bin mapper with max_bin_ size
    int type_size = BinMapper::SizeForSpecificBin(max_bin_);
    // since sizes of different feature may not be same, we expand all bin mapper to type_size
    int buffer_size = type_size * total_num_feature;
    char* input_buffer = new char[buffer_size];
    char* output_buffer = new char[buffer_size];

    // find local feature bins and copy to buffer
    #pragma omp parallel for schedule(guided)
    for (int i = 0; i < len[rank]; ++i) {
      BinMapper* bin_mapper = new BinMapper();
      bin_mapper->FindBin(&sample_values[start[rank] + i], max_bin_);
      bin_mapper->CopyTo(input_buffer + i * type_size);
      // don't need this any more
      delete bin_mapper;
    }
    // convert to binary size
    for (int i = 0; i < num_machines; ++i) {
      start[i] *= type_size;
      len[i] *= type_size;
    }
    // gather global feature bin mappers
    Network::Allgather(input_buffer, buffer_size, start, len, output_buffer);
    // restore features bins from buffer
    for (int i = 0; i < total_num_feature; ++i) {
      if (ignore_features_.count(i) > 0) {
        Log::Warning("Ignoring feature %s", feature_names_[i].c_str());
        continue;
      }
      BinMapper* bin_mapper = new BinMapper();
      bin_mapper->CopyFrom(output_buffer + i * type_size);
      if (!bin_mapper->is_trival()) {
        used_feature_map_[i] = static_cast<int>(features_.size());
        features_.push_back(new Feature(static_cast<int>(i), bin_mapper, num_data_, is_enable_sparse_));
      } else {
        Log::Warning("Ignoring feature %s, only has one value", feature_names_[i].c_str());
        delete bin_mapper;
      }
    }
    // free buffer
    delete[] start;
    delete[] len;
    delete[] input_buffer;
    delete[] output_buffer;
  }
  num_features_ = static_cast<int>(features_.size());
}


void Dataset::LoadTrainData(int rank, int num_machines, bool is_pre_partition, bool use_two_round_loading) {
  // don't support query id in data file when training in parallel
  if (num_machines > 1 && !is_pre_partition) {
    if (group_idx_ > 0) {
      Log::Fatal("Using a query id without pre-partitioning the data file is not supported for parallel training. \
                  Please use an additional query file or pre-partition the data");
    }
  }
  used_data_indices_.clear();
  if (!is_loading_from_binfile_ ) {
    if (!use_two_round_loading) {
      // read data to memory
      LoadDataToMemory(rank, num_machines, is_pre_partition);
      std::vector<std::string> sample_data;
      // sample data
      SampleDataFromMemory(&sample_data);
      // construct feature bin mappers
      ConstructBinMappers(rank, num_machines, sample_data);
      // initialize label
      metadata_.Init(num_data_, num_class_, weight_idx_, group_idx_);
      // extract features
      ExtractFeaturesFromMemory();
    } else {
      std::vector<std::string> sample_data;
      // sample data from file
      SampleDataFromFile(rank, num_machines, is_pre_partition, &sample_data);
      // construct feature bin mappers
      ConstructBinMappers(rank, num_machines, sample_data);
      // initialize label
      metadata_.Init(num_data_, num_class_, weight_idx_, group_idx_);

      // extract features
      ExtractFeaturesFromFile();
    }
  } else {
    // load data from binary file
    LoadDataFromBinFile(rank, num_machines, is_pre_partition);
  }
  // check meta data
  metadata_.CheckOrPartition(static_cast<data_size_t>(global_num_data_), used_data_indices_);
  // free memory
  used_data_indices_.clear();
  used_data_indices_.shrink_to_fit();
  // need to check training data
  CheckDataset();
}

void Dataset::LoadValidationData(const Dataset* train_set, bool use_two_round_loading) {
  used_data_indices_.clear();
  if (!is_loading_from_binfile_ ) {
    if (!use_two_round_loading) {
      // read data in memory
      LoadDataToMemory(0, 1, false);
      // initialize label
      metadata_.Init(num_data_, num_class_, weight_idx_, group_idx_);
      features_.clear();
      // copy feature bin mapper data
      for (Feature* feature : train_set->features_) {
        features_.push_back(new Feature(feature->feature_index(), new BinMapper(*feature->bin_mapper()), num_data_, is_enable_sparse_));
      }
      used_feature_map_ = train_set->used_feature_map_;
      num_features_ = static_cast<int>(features_.size());
      num_total_features_ = train_set->num_total_features_;
      feature_names_ = train_set->feature_names_;
      // extract features
      ExtractFeaturesFromMemory();
    } else {
      // Get number of lines of data file
      num_data_ = static_cast<data_size_t>(text_reader_->CountLine());
      // initialize label
      metadata_.Init(num_data_, num_class_, weight_idx_, group_idx_);
      features_.clear();
      // copy feature bin mapper data
      for (Feature* feature : train_set->features_) {
        features_.push_back(new Feature(feature->feature_index(), new BinMapper(*feature->bin_mapper()), num_data_, is_enable_sparse_));
      }
      used_feature_map_ = train_set->used_feature_map_;
      num_features_ = static_cast<int>(features_.size());
      num_total_features_ = train_set->num_total_features_;
      feature_names_ = train_set->feature_names_;
      // extract features
      ExtractFeaturesFromFile();
    }
  } else {
    // load from binary file
    LoadDataFromBinFile(0, 1, false);
  }
  // not need to check validation data
  // check meta data
  metadata_.CheckOrPartition(static_cast<data_size_t>(global_num_data_), used_data_indices_);
  // CheckDataset();
}

void Dataset::ExtractFeaturesFromMemory() {
  std::vector<std::pair<int, double>> oneline_features;
  double tmp_label = 0.0f;
  if (predict_fun_ == nullptr) {
    // if doesn't need to prediction with initial model
    #pragma omp parallel for schedule(guided) private(oneline_features) firstprivate(tmp_label)
    for (data_size_t i = 0; i < num_data_; ++i) {
      const int tid = omp_get_thread_num();
      oneline_features.clear();
      // parser
      parser_->ParseOneLine(text_reader_->Lines()[i].c_str(), &oneline_features, &tmp_label);
      // set label
      metadata_.SetLabelAt(i, static_cast<float>(tmp_label));
      // free processed line:
      text_reader_->Lines()[i].clear();
      // shrink_to_fit will be very slow in linux, and seems not free memory, disable for now
      // text_reader_->Lines()[i].shrink_to_fit();
      // push data
      for (auto& inner_data : oneline_features) {
        int feature_idx = used_feature_map_[inner_data.first];
        if (feature_idx >= 0) {
          // if is used feature
          features_[feature_idx]->PushData(tid, i, inner_data.second);
        }
        else {
          if (inner_data.first == weight_idx_) {
            metadata_.SetWeightAt(i, static_cast<float>(inner_data.second));
          } else if (inner_data.first == group_idx_) {
            metadata_.SetQueryAt(i, static_cast<data_size_t>(inner_data.second));
          }
        }
      }
    }
  } else {
    // if need to prediction with initial model
    float* init_score = new float[num_data_ * num_class_];
    #pragma omp parallel for schedule(guided) private(oneline_features) firstprivate(tmp_label)
    for (data_size_t i = 0; i < num_data_; ++i) {
      const int tid = omp_get_thread_num();
      oneline_features.clear();
      // parser
      parser_->ParseOneLine(text_reader_->Lines()[i].c_str(), &oneline_features, &tmp_label);
      // set initial score
      std::vector<double> oneline_init_score = predict_fun_(oneline_features);
      for (int k = 0; k < num_class_; ++k){
        init_score[k * num_data_ + i] = static_cast<float>(oneline_init_score[k]);
      }
      // set label
      metadata_.SetLabelAt(i, static_cast<float>(tmp_label));
      // free processed line:
      text_reader_->Lines()[i].clear();
      // shrink_to_fit will be very slow in linux, and seems not free memory, disable for now
      // text_reader_->Lines()[i].shrink_to_fit();
      // push data
      for (auto& inner_data : oneline_features) {
        int feature_idx = used_feature_map_[inner_data.first];
        if (feature_idx >= 0) {
          // if is used feature
          features_[feature_idx]->PushData(tid, i, inner_data.second);
        }
        else {
          if (inner_data.first == weight_idx_) {
            metadata_.SetWeightAt(i, static_cast<float>(inner_data.second));
          } else if (inner_data.first == group_idx_) {
            metadata_.SetQueryAt(i, static_cast<data_size_t>(inner_data.second));
          }
        }
      }
    }
    // metadata_ will manage space of init_score
    metadata_.SetInitScore(init_score, num_data_ * num_class_);
    delete[] init_score;
  }

  #pragma omp parallel for schedule(guided)
  for (int i = 0; i < num_features_; ++i) {
    features_[i]->FinishLoad();
  }
  // text data can be free after loaded feature values
  text_reader_->Clear();
}


void Dataset::ExtractFeaturesFromFile() {
  float* init_score = nullptr;
  if (predict_fun_ != nullptr) {
    init_score = new float[num_data_ * num_class_];
  }
  std::function<void(data_size_t, const std::vector<std::string>&)> process_fun =
    [this, &init_score]
  (data_size_t start_idx, const std::vector<std::string>& lines) {
    std::vector<std::pair<int, double>> oneline_features;
    double tmp_label = 0.0f;
    #pragma omp parallel for schedule(static) private(oneline_features) firstprivate(tmp_label)
    for (data_size_t i = 0; i < static_cast<data_size_t>(lines.size()); ++i) {
      const int tid = omp_get_thread_num();
      oneline_features.clear();
      // parser
      parser_->ParseOneLine(lines[i].c_str(), &oneline_features, &tmp_label);
      // set initial score
      if (init_score != nullptr) {
        std::vector<double> oneline_init_score = predict_fun_(oneline_features);
        for (int k = 0; k < num_class_; ++k){
            init_score[k * num_data_ + start_idx + i] = static_cast<float>(oneline_init_score[k]);
        }
      }
      // set label
      metadata_.SetLabelAt(start_idx + i, static_cast<float>(tmp_label));
      // push data
      for (auto& inner_data : oneline_features) {
        int feature_idx = used_feature_map_[inner_data.first];
        if (feature_idx >= 0) {
          // if is used feature
          features_[feature_idx]->PushData(tid, start_idx + i, inner_data.second);
        }
        else {
          if (inner_data.first == weight_idx_) {
            metadata_.SetWeightAt(start_idx + i, static_cast<float>(inner_data.second));
          } else if (inner_data.first == group_idx_) {
            metadata_.SetQueryAt(start_idx + i, static_cast<data_size_t>(inner_data.second));
          }
        }
      }
    }
  };

  if (used_data_indices_.size() > 0) {
    // only need part of data
    text_reader_->ReadPartAndProcessParallel(used_data_indices_, process_fun);
  } else {
    // need full data
    text_reader_->ReadAllAndProcessParallel(process_fun);
  }

  // metadata_ will manage space of init_score
  if (init_score != nullptr) {
    metadata_.SetInitScore(init_score, num_data_ * num_class_);
    delete[] init_score;
  }

  #pragma omp parallel for schedule(guided)
  for (int i = 0; i < num_features_; ++i) {
    features_[i]->FinishLoad();
  }
}

void Dataset::SaveBinaryFile() {
  // if is loaded from binary file, not need to save
  if (!is_loading_from_binfile_) {
    std::string bin_filename(data_filename_);
    bin_filename.append(".bin");
    FILE* file;
    #ifdef _MSC_VER
    fopen_s(&file, bin_filename.c_str(), "wb");
    #else
    file = fopen(bin_filename.c_str(), "wb");
    #endif
    if (file == NULL) {
      Log::Fatal("Could not write binary data to %s", bin_filename.c_str());
    }

    Log::Info("Saving data to binary file %s", data_filename_);

    // get size of header
    size_t size_of_header = sizeof(global_num_data_) + sizeof(is_enable_sparse_)
      + sizeof(max_bin_) + sizeof(num_data_) + sizeof(num_features_) + sizeof(num_total_features_) +sizeof(size_t) + sizeof(int) * used_feature_map_.size();
    // size of feature names
    for (int i = 0; i < num_total_features_; ++i) {
      size_of_header += feature_names_[i].size() + sizeof(int);
    }
    fwrite(&size_of_header, sizeof(size_of_header), 1, file);
    // write header
    fwrite(&global_num_data_, sizeof(global_num_data_), 1, file);
    fwrite(&is_enable_sparse_, sizeof(is_enable_sparse_), 1, file);
    fwrite(&max_bin_, sizeof(max_bin_), 1, file);
    fwrite(&num_data_, sizeof(num_data_), 1, file);
    fwrite(&num_features_, sizeof(num_features_), 1, file);
    fwrite(&num_total_features_, sizeof(num_features_), 1, file);
    size_t num_used_feature_map = used_feature_map_.size();
    fwrite(&num_used_feature_map, sizeof(num_used_feature_map), 1, file);
    fwrite(used_feature_map_.data(), sizeof(int), num_used_feature_map, file);

    // write feature names
    for (int i = 0; i < num_total_features_; ++i) {
      int str_len = static_cast<int>(feature_names_[i].size());
      fwrite(&str_len, sizeof(int), 1, file);
      const char* c_str = feature_names_[i].c_str();
      fwrite(c_str, sizeof(char), str_len, file);
    }

    // get size of meta data
    size_t size_of_metadata = metadata_.SizesInByte();
    fwrite(&size_of_metadata, sizeof(size_of_metadata), 1, file);
    // write meta data
    metadata_.SaveBinaryToFile(file);

    // write feature data
    for (int i = 0; i < num_features_; ++i) {
      // get size of feature
      size_t size_of_feature = features_[i]->SizesInByte();
      fwrite(&size_of_feature, sizeof(size_of_feature), 1, file);
      // write feature
      features_[i]->SaveBinaryToFile(file);
    }
    fclose(file);
  }
}

void Dataset::CheckCanLoadFromBin() {
  std::string bin_filename(data_filename_);
  bin_filename.append(".bin");

  FILE* file;

  #ifdef _MSC_VER
  fopen_s(&file, bin_filename.c_str(), "rb");
  #else
  file = fopen(bin_filename.c_str(), "rb");
  #endif

  if (file == NULL) {
    is_loading_from_binfile_ = false;
  } else {
    is_loading_from_binfile_ = true;
    fclose(file);
  }
}

void Dataset::LoadDataFromBinFile(int rank, int num_machines, bool is_pre_partition) {
  std::string bin_filename(data_filename_);
  bin_filename.append(".bin");

  FILE* file;

  #ifdef _MSC_VER
  fopen_s(&file, bin_filename.c_str(), "rb");
  #else
  file = fopen(bin_filename.c_str(), "rb");
  #endif

  if (file == NULL) {
    Log::Fatal("Could not read binary data from %s", bin_filename.c_str());
  }

  // buffer to read binary file
  size_t buffer_size = 16 * 1024 * 1024;
  char* buffer = new char[buffer_size];

  // read size of header
  size_t read_cnt = fread(buffer, sizeof(size_t), 1, file);

  if (read_cnt != 1) {
    Log::Fatal("Binary file error: header has the wrong size");
  }

  size_t size_of_head = *(reinterpret_cast<size_t*>(buffer));

  // re-allocmate space if not enough
  if (size_of_head > buffer_size) {
    delete[] buffer;
    buffer_size = size_of_head;
    buffer = new char[buffer_size];
  }
  // read header
  read_cnt = fread(buffer, 1, size_of_head, file);

  if (read_cnt != size_of_head) {
    Log::Fatal("Binary file error: header is incorrect");
  }
  // get header
  const char* mem_ptr = buffer;
  global_num_data_ = *(reinterpret_cast<const size_t*>(mem_ptr));
  mem_ptr += sizeof(global_num_data_);
  is_enable_sparse_ = *(reinterpret_cast<const bool*>(mem_ptr));
  mem_ptr += sizeof(is_enable_sparse_);
  max_bin_ = *(reinterpret_cast<const int*>(mem_ptr));
  mem_ptr += sizeof(max_bin_);
  num_data_ = *(reinterpret_cast<const data_size_t*>(mem_ptr));
  mem_ptr += sizeof(num_data_);
  num_features_ = *(reinterpret_cast<const int*>(mem_ptr));
  mem_ptr += sizeof(num_features_);
  num_total_features_ = *(reinterpret_cast<const int*>(mem_ptr));
  mem_ptr += sizeof(num_total_features_);
  size_t num_used_feature_map = *(reinterpret_cast<const size_t*>(mem_ptr));
  mem_ptr += sizeof(num_used_feature_map);
  const int* tmp_feature_map = reinterpret_cast<const int*>(mem_ptr);
  used_feature_map_.clear();
  for (size_t i = 0; i < num_used_feature_map; ++i) {
    used_feature_map_.push_back(tmp_feature_map[i]);
  }
  mem_ptr += sizeof(int) * num_used_feature_map;
  // get feature names
  feature_names_.clear();
  // write feature names
  for (int i = 0; i < num_total_features_; ++i) {
    int str_len = *(reinterpret_cast<const int*>(mem_ptr));
    mem_ptr += sizeof(int);
    std::stringstream str_buf;
    for (int j = 0; j < str_len; ++j) {
      char tmp_char = *(reinterpret_cast<const char*>(mem_ptr));
      mem_ptr += sizeof(char);
      str_buf << tmp_char;
    }
    feature_names_.emplace_back(str_buf.str());
  }

  // read size of meta data
  read_cnt = fread(buffer, sizeof(size_t), 1, file);

  if (read_cnt != 1) {
    Log::Fatal("Binary file error: meta data has the wrong size");
  }

  size_t size_of_metadata = *(reinterpret_cast<size_t*>(buffer));

  // re-allocate space if not enough
  if (size_of_metadata > buffer_size) {
    delete[] buffer;
    buffer_size = size_of_metadata;
    buffer = new char[buffer_size];
  }
  //  read meta data
  read_cnt = fread(buffer, 1, size_of_metadata, file);

  if (read_cnt != size_of_metadata) {
    Log::Fatal("Binary file error: meta data is incorrect");
  }
  // load meta data
  metadata_.LoadFromMemory(buffer);

  used_data_indices_.clear();
  global_num_data_ = num_data_;
  // sample local used data if need to partition
  if (num_machines > 1 && !is_pre_partition) {
    const data_size_t* query_boundaries = metadata_.query_boundaries();
    if (query_boundaries == nullptr) {
      // if not contain query file, minimal sample unit is one record
      for (data_size_t i = 0; i < num_data_; ++i) {
        if (random_.NextInt(0, num_machines) == rank) {
          used_data_indices_.push_back(i);
        }
      }
    } else {
      // if contain query file, minimal sample unit is one query
      data_size_t num_queries = metadata_.num_queries();
      data_size_t qid = -1;
      bool is_query_used = false;
      for (data_size_t i = 0; i < num_data_; ++i) {
        if (qid >= num_queries) {
          Log::Fatal("Current query exceeds the range of the query file, please ensure the query file is correct");
        }
        if (i >= query_boundaries[qid + 1]) {
          // if is new query
          is_query_used = false;
          if (random_.NextInt(0, num_machines) == rank) {
            is_query_used = true;
          }
          ++qid;
        }
        if (is_query_used) {
          used_data_indices_.push_back(i);
        }
      }
    }
    num_data_ = static_cast<data_size_t>(used_data_indices_.size());
  }
  metadata_.PartitionLabel(used_data_indices_);
  // read feature data
  for (int i = 0; i < num_features_; ++i) {
    // read feature size
    read_cnt = fread(buffer, sizeof(size_t), 1, file);
    if (read_cnt != 1) {
      Log::Fatal("Binary file error: feature %d has the wrong size", i);
    }
    size_t size_of_feature = *(reinterpret_cast<size_t*>(buffer));
    // re-allocate space if not enough
    if (size_of_feature > buffer_size) {
      delete[] buffer;
      buffer_size = size_of_feature;
      buffer = new char[buffer_size];
    }

    read_cnt = fread(buffer, 1, size_of_feature, file);

    if (read_cnt != size_of_feature) {
      Log::Fatal("Binary file error: feature %d is incorrect, read count: %d", i, read_cnt);
    }
    features_.push_back(new Feature(buffer, static_cast<data_size_t>(global_num_data_), used_data_indices_));
  }
  delete[] buffer;
  fclose(file);
}

void Dataset::CheckDataset() {
  if (num_data_ <= 0) {
    Log::Fatal("Data file %s is empty", data_filename_);
  }
  if (features_.size() <= 0) {
    Log::Fatal("No usable features in data file %s", data_filename_);
  }
}

}  // namespace LightGBM<|MERGE_RESOLUTION|>--- conflicted
+++ resolved
@@ -199,12 +199,8 @@
         [this, rank, num_machines, &qid, &query_boundaries, &is_query_used, num_queries]
       (data_size_t line_idx) {
         if (qid >= num_queries) {
-<<<<<<< HEAD
           Log::Fatal("Current query exceed the range of query file, \
                       please ensure your query file is correct");
-=======
-          Log::Fatal("Current query exceeds the range of the query file, please ensure the query file is correct");
->>>>>>> 0241d323
         }
         if (line_idx >= query_boundaries[qid + 1]) {
           // if is new query
@@ -377,7 +373,7 @@
     len[num_machines - 1] = total_num_feature - start[num_machines - 1];
     // get size of bin mapper with max_bin_ size
     int type_size = BinMapper::SizeForSpecificBin(max_bin_);
-    // since sizes of different feature may not be same, we expand all bin mapper to type_size
+    // since sizes of different feature may not be same, we expand all bin mapper to type_size 
     int buffer_size = type_size * total_num_feature;
     char* input_buffer = new char[buffer_size];
     char* output_buffer = new char[buffer_size];
@@ -664,7 +660,7 @@
 }
 
 void Dataset::SaveBinaryFile() {
-  // if is loaded from binary file, not need to save
+  // if is loaded from binary file, not need to save 
   if (!is_loading_from_binfile_) {
     std::string bin_filename(data_filename_);
     bin_filename.append(".bin");
@@ -786,7 +782,7 @@
   if (read_cnt != size_of_head) {
     Log::Fatal("Binary file error: header is incorrect");
   }
-  // get header
+  // get header 
   const char* mem_ptr = buffer;
   global_num_data_ = *(reinterpret_cast<const size_t*>(mem_ptr));
   mem_ptr += sizeof(global_num_data_);
@@ -857,7 +853,7 @@
       for (data_size_t i = 0; i < num_data_; ++i) {
         if (random_.NextInt(0, num_machines) == rank) {
           used_data_indices_.push_back(i);
-        }
+        } 
       }
     } else {
       // if contain query file, minimal sample unit is one query
