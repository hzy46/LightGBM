--- conflicted
+++ resolved
@@ -210,120 +210,6 @@
         b1 = lgb.Booster(train_set=d1)
         b = lgb.Booster(train_set=d)
         for k in range(10):
-<<<<<<< HEAD
-            base.update()
-        with tempfile.NamedTemporaryFile() as f:
-            basename = f.name
-        base.save_model(basename)
-        with open(basename, 'rt') as f:
-            basetxt = f.read()
-        # Set extremely harsh penalties, so CEGB will block most splits.
-        cases = [{'cegb_penalty_feature_coupled': [50, 100, 10, 25, 30]},
-                 {'cegb_penalty_feature_lazy': [1, 2, 3, 4, 5]},
-                 {'cegb_penalty_split': 1}]
-        for case in cases:
-            booster = lgb.Booster(train_set=ds, params=case)
-            for k in range(10):
-                booster.update()
-            with tempfile.NamedTemporaryFile() as f:
-                casename = f.name
-            booster.save_model(casename)
-            with open(casename, 'rt') as f:
-                casetxt = f.read()
-            self.assertNotEqual(basetxt, casetxt)
-
-    def test_cegb_scaling_equalities(self):
-        X = np.random.random((100, 5))
-        X[:, [1, 3]] = 0
-        y = np.random.random(100)
-        names = ['col_%d' % i for i in range(5)]
-        ds = lgb.Dataset(X, feature_name=names).construct()
-        ds.set_label(y)
-        # Compare pairs of penalties, to ensure scaling works as intended
-        pairs = [({'cegb_penalty_feature_coupled': [1, 2, 1, 2, 1]},
-                  {'cegb_penalty_feature_coupled': [0.5, 1, 0.5, 1, 0.5], 'cegb_tradeoff': 2}),
-                 ({'cegb_penalty_feature_lazy': [0.01, 0.02, 0.03, 0.04, 0.05]},
-                  {'cegb_penalty_feature_lazy': [0.005, 0.01, 0.015, 0.02, 0.025], 'cegb_tradeoff': 2}),
-                 ({'cegb_penalty_split': 1},
-                  {'cegb_penalty_split': 2, 'cegb_tradeoff': 0.5})]
-        for (p1, p2) in pairs:
-            booster1 = lgb.Booster(train_set=ds, params=p1)
-            booster2 = lgb.Booster(train_set=ds, params=p2)
-            for k in range(10):
-                booster1.update()
-                booster2.update()
-            with tempfile.NamedTemporaryFile() as f:
-                p1name = f.name
-            # Reset booster1's parameters to p2, so the parameter section of the file matches.
-            booster1.reset_parameter(p2)
-            booster1.save_model(p1name)
-            with open(p1name, 'rt') as f:
-                p1txt = f.read()
-            with tempfile.NamedTemporaryFile() as f:
-                p2name = f.name
-            booster2.save_model(p2name)
-            with open(p2name, 'rt') as f:
-                p2txt = f.read()
-            self.maxDiff = None
-            self.assertEqual(p1txt, p2txt)
-
-    def test_consistent_state_for_dataset_fields(self):
-
-        def check_asserts(data):
-            np.testing.assert_allclose(data.label, data.get_label())
-            np.testing.assert_allclose(data.label, data.get_field('label'))
-            self.assertFalse(np.isnan(data.label[0]))
-            self.assertFalse(np.isinf(data.label[1]))
-            np.testing.assert_allclose(data.weight, data.get_weight())
-            np.testing.assert_allclose(data.weight, data.get_field('weight'))
-            self.assertFalse(np.isnan(data.weight[0]))
-            self.assertFalse(np.isinf(data.weight[1]))
-            np.testing.assert_allclose(data.init_score, data.get_init_score())
-            np.testing.assert_allclose(data.init_score, data.get_field('init_score'))
-            self.assertFalse(np.isnan(data.init_score[0]))
-            self.assertFalse(np.isinf(data.init_score[1]))
-            self.assertTrue(np.all(np.isclose([data.label[0], data.weight[0], data.init_score[0]],
-                                              data.label[0])))
-            self.assertAlmostEqual(data.label[1], data.weight[1])
-            self.assertListEqual(data.feature_name, data.get_feature_name())
-
-        X, y = load_breast_cancer(return_X_y=True)
-        sequence = np.ones(y.shape[0])
-        sequence[0] = np.nan
-        sequence[1] = np.inf
-        feature_names = ['f{0}'.format(i) for i in range(X.shape[1])]
-        lgb_data = lgb.Dataset(X, sequence,
-                               weight=sequence, init_score=sequence,
-                               feature_name=feature_names).construct()
-        check_asserts(lgb_data)
-        lgb_data = lgb.Dataset(X, y).construct()
-        lgb_data.set_label(sequence)
-        lgb_data.set_weight(sequence)
-        lgb_data.set_init_score(sequence)
-        lgb_data.set_feature_name(feature_names)
-        check_asserts(lgb_data)
-
-    def test_ctr(self):
-        X_train, X_test, y_train, y_test = train_test_split(*load_breast_cancer(return_X_y=True),
-                                                            test_size=0.1, random_state=2)
-        train_data = lgb.Dataset(X_train, label=y_train, cat_converters="ctr,count,ctr:0.5,raw")
-        valid_data = train_data.create_valid(X_test, label=y_test)
-
-        params = {
-            "objective": "binary",
-            "metric": "auc",
-            "min_data": 10,
-            "num_leaves": 15,
-            "verbose": 1,
-            "num_threads": 1,
-            "max_bin": 255,
-            "max_cat_to_onehot": 1,
-            "cat_converters": "ctr,count,ctr:0.5,raw"
-        }
-        categorical_feature = ",".join([str(fidx) for fidx in range(X_train.shape[1] // 2)])
-        params.update({"categorical_feature": categorical_feature})
-        lgb.train(params, train_data, valid_sets=[valid_data], valid_names=["valid_data"])
-=======
             b.update()
             b1.update()
         dname = str(tmp_path / "d.txt")
@@ -468,4 +354,24 @@
     lgb_data.set_init_score(sequence)
     lgb_data.set_feature_name(feature_names)
     check_asserts(lgb_data)
->>>>>>> 4007b34f
+
+def test_ctr(self):
+        X_train, X_test, y_train, y_test = train_test_split(*load_breast_cancer(return_X_y=True),
+                                                            test_size=0.1, random_state=2)
+        train_data = lgb.Dataset(X_train, label=y_train, cat_converters="ctr,count,ctr:0.5,raw")
+        valid_data = train_data.create_valid(X_test, label=y_test)
+
+        params = {
+            "objective": "binary",
+            "metric": "auc",
+            "min_data": 10,
+            "num_leaves": 15,
+            "verbose": 1,
+            "num_threads": 1,
+            "max_bin": 255,
+            "max_cat_to_onehot": 1,
+            "cat_converters": "ctr,count,ctr:0.5,raw"
+        }
+        categorical_feature = ",".join([str(fidx) for fidx in range(X_train.shape[1] // 2)])
+        params.update({"categorical_feature": categorical_feature})
+        lgb.train(params, train_data, valid_sets=[valid_data], valid_names=["valid_data"])